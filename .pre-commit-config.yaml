--- conflicted
+++ resolved
@@ -10,13 +10,6 @@
           - --remove-all-unused-imports
           - --remove-duplicate-keys
           - --remove-unused-variables
-<<<<<<< HEAD
-          - --ignore-init-module-imports
-=======
-          - setup.py
-          - genomepy/
-          - tests/
->>>>>>> a31e2f34
 
   - repo: https://github.com/pycqa/isort
     rev: 5.9.1
