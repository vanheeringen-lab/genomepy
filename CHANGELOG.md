--- conflicted
+++ resolved
@@ -6,13 +6,11 @@
 
 ## [Unreleased]
 
-<<<<<<< HEAD
+### Added
+- now using `filelock` for improved thread safety
+
 ### Changed
 - switched to `pyproject.toml` + `hatchling` for packaging
-=======
-### Added
-- now using `filelock` for improved thread safety
->>>>>>> 02e23be5
 
 ## [0.13.1] - 2022-06-21
 
