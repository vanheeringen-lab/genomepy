# Changelog

Here, the changes to `genomepy` will be summarized.

The format is based on [Keep a Changelog](http://keepachangelog.com/en/1.0.0/).

## [Unreleased]

### Added
- `genomepy search` now accepts the `--exact` flag
<<<<<<< HEAD
- When installing assemblies from older Ensembl release versions, a clearer error message is given if assembly cannot be found:
  - if the release does not exist, options will be given
  - if the assembly does not exist on the release version, all available options are given
  - if the URL to the genome or annotation files is incorrect, the error message stays the same

### Changed
- function `get_division` is now a class method of EnsemblProvider
- EnsemblProvider class methods `get_division` and `get_version` now require an assembly name.
=======
- `genomepy.Annotation.attributes()` returns a list of all attributes from the GTF attributes column. 
  - e.g. gene_name, gene_version
  - nice to use with `genomepy.Annotation.from_attributes()` or `genomepy.Annotation.gtf_dict()`
>>>>>>> c17c76b8

### Fixed
- `genomepy.install()` now returns a `Genome` instance with updated annotation attributes.

## [0.15.0] - 2023-02-28

### Added
- you can now tune the cache expiration time in the config
  - create a config with `genomepy config generate`, then tweak the values as desired.
- support for biopython >=1.80 with pyfaidx update
- raise an informative error when UCSC tools are missing
  - this should only happen in Pip installations

### Fixed
- disabling already disabled plugins no longer throws an error
- bgzipping fixes:
  - bgzip works again with python>3.7 (openssl shenanigans. tabix was deprecated for htslib)
  - genome index works with `genome install --bgzip` (a 2nd is created with the correct naming format)
  - export file works with `genome install --bgzip`
  - `genomepy.install_genome(bgzip=True)` returns a Genome class instance with correct paths

## [0.14.0] - 2022-08-01

### Added
- now using `filelock` for improved thread safety
- now checking if every API/FTP/HTTP(S) is accessible before proceeding
- genomepy search improvements:
  - text search now accepts regex, and multiple substrings (space separated) are unordered.
  - taxonomy search now returns all hits that start with the given number.

### Changed
- switched to `pyproject.toml` + `hatchling` for packaging

### Fixed
- updated the README and CLI documentation to mention the `Local` provider

## [0.13.1] - 2022-06-21

### Changed
- removed unused keys from Ensembl and UCSC databases to reduce their size

### Fixed
- added a retry for initializing the diskcache (seq2science/issues/887)
- can now find ensembl urls for genomes not using url_names properly (#205) 

## [0.13.0] - 2022-06-02

### Added
- `genomepy search` and `genomepy genomes` can now return the (unfiltered) absolute genome size with argument `--size`

### Changed
- changed caching backend to `diskcache` (thread safe)
- reduced the local cache size of NCBI (by about half)
  - by only storing assembly summary columns actually used by genomepy

## [0.12.0] - 2022-03-28

### Added
- `genomepy.Annotation.lengths()` to retrieve the gene/transcript lengths.
- `genomepy.Annotation.from_attributes()` can extract any sub-column that pesky attributes column

### Changed
- updated Boyle-lab blacklists
- `genomepy.Annotation.genes()` default changed from bed (commonly containing transcript names) to gtf (gene names)

### Fixed
- blacklists now work with GENCODE 
- `query_mygene` no longer filters input.
- `genomepy install` with local provider now understands you want the annotation if you pass a path to an annotation

## [0.11.1] - 2022-01-06

### Added
- `quiet` flag for `genomepy.Annotation`
- `genomepy -v` flag

### Changed
- `genomepy.Annotation` returns a `FileNotFoundError` instead of a `ValueError` where appropriate.
- `download_assembly_report` refactored. Now downloads the report for the exact same assembly accession (and not the nearest NCBI assembly).
- broader unit tests for UCSC assembly accession scraping

### Fixed
- inconsistent behaviour with assembly reports (#193 + #194)

## [0.11.0] - 2021-11-18

### Added
- extened docstrings
- GENCODE support (GENCODE gene annotations with UCSC genomes)
  - only contains the main chromosomes, no scaffolds or alternate haplotypes.
  - only contains 4 assemblies (2 mouse, 2 human)
  - excellent annotations for these regions & species though!
- Ensembl's GRCh37 can now be downloaded through genomepy
- Local fasta/gtf/gff(3)/bed file support
  - you can install a local genome and/or annotation by providing local path(s) to `genomepy install`
    - if annotation downloading is requested, but not annotation path is provided,
    a gtf/gff(3) annotation will be sought in the genome's source directory.
- `Annotation.gtf_dict` creates a dictionary for any key-value pair in the GTF columns or attribute fields!
  - e.g. `Annotation.gtf_dict("seqname", "gene_name")`

### Changed
- Genome.track2fasta can now ignore comment lines (starting with `#`)
- Genome.track2fasta will skip header lines (a warning will be printed)
- Genome.track2fasta will ignore regions that cannot be parsed (a warning will be printed)
  - these fixes should improve `gimme scan` performance and feedback
- UCSC annotation conversion tool settings tweaked. Better results with source gff files.
- Ensembl now uses HTTP instead of FTP (in some cases). This improves stability on some servers.
- tweaked search result alignment for clarity
- explained UCSC annotations in the README
- better file path handling (relative paths, user home and variables are expanded)
- `Annotation` now accepts a file/directory/genomepy name as first argument.
  - this merges 2 arguments into one.
- `Annotation.map_genes` now works without a README file
  - you can now set Annotation.tax_id manually.

### Fixed
- Ensembl annotations from previous releases can now be downloaded as intended.
- Genome.track2fasta will skip regions that clearly dont make sense (start>end, and start<0)

## [0.10.0] - 2021-07-30

### Added
- Annotation class, containing
  - regex filter (`genomepy.Annotation.filter_regex()`)
  - sanitize functions (`genomepy.Annotation.sanitize()`)
    - option to skip filtering and/or matching the annotation to the genome (also on CLI)
  - gene name remapping to various formats (`genomepy.Annotation.map_genes()`)
    - using MyGene.info. Can be queried separately (`genomepy.annotation.query_mygene()`)
  - contig name remapping to other provider formats (`genomepy.Annotation.map_locations()`)
  - get the annotations, or gene locations, as dataframes (`genomepy.Annotation.gtf`, `bed` or `gene_coords()` respectively)
  - get the gene names as a list (`genomepy.Annotation.genes("gtf")` or `genomepy.Annotation.genes("bed")`)
- `genomepy install` now attempts to install the NCBI assembly report
- NCBI provider also indexes the NCBI `genbank_historical` summary
- `genomepy search` now shows if the genome has an annotation
    - this slows down the results a bit
    - to compensate, results are now shown as soon as they are found
    - for UCSC, availability of any of the 4 annotations is shown
- `genomepy annotation` shows the first line(s) of each gene annotation.gtf
- for developers:
  - pre-commit-hooks for linting
  - formatting/linting script `tests/format.sh` (optional argument `lint`)
  - isort & autoflake formatters

### Changed
- provider module split per provider
- ProviderBase overhauled, now called Provider
- regex filtering separated from `Provider.download_genome`
- utils module split into utils, files and online
- now using loguru for pretty logging
- accession `search` improved
  - now finds GCA and GCF accessions
  - now ignores patch levels
- `genomepy install` automatic provider selection refactored
    - `Provider.online_providers` returns a generator (faster!)
- `genomepy install` uses a combined filter function (faster!)
- `genomepy install` only zips annotation files if the genome is zipped (with the bgzip flag) (faster!)
- NCBI provider should be parsed faster (faster!)
- new dependency: pandas
- tests no longer format code

### Fixed
- broken URLs should keep genomepy occupied for less long (check_url will immediately return on "Not Found" errors 404/450) (faster!)
- the `Genome` class now passes arguments to the parent `Fasta` class
- the `Genome` class now regenerates the sizes and gaps files similarly to the `Fasta` class and its index (when the genome is younger) (faster!)
- somewhat more pythonic tests

## [0.9.3] - 2021-02-03

### Changed
- URL provider got better at searching for annotation files
- NCBI provider will fall back on FTP if HTTPS is offline

### Fixed
- genomes from ftp locations not working

## [0.9.2] - 2021-01-28

### Added
- progress bars for downloading and bgzipping (the slow stuff)
- spinner to indexing plugins (the slowest stuff)

### Changed
- removed dependency of psutils
- added dependency of tqdm

### Fixed
- an oopsie in the regex filter functions slowing down `install`.
- rm_rf and mkdir_p to behave more like their namesakes.

## [0.9.1] - 2020-10-26

### Added

- `genomepy install` flag `-k/--keep-alt` to keep alternative regions
- argparse custom type for a genome command line argument

### Changed

- added retries to UCSC and NCBI
- added retries to Travis tests
- Bucketcache improvements
- `genomepy search` keeps searching after an exact match is found
- `genomepy install` removes alternative regions by default

### Fixed

- `genomepy clean` wont complain when there is nothing to clean
- properly gzip the annotation.gtf if it was unzipped during sanitizing
- `genomepy install` can use the URL provider again
- `genomepy install` with `-f/--force` will overwrite previouse sizes and gaps files

## [0.9.0] - 2020-09-01

### Added

- check to see if providers are online + error message if not
- automatic provider selection for `genomepy install`
  - optional provider flag for `genomepy install` (`-p/--provider`)
  - if no provider is passed to `genomepy install`, the first provider with the genome is used (order: Ensembl > UCSC > NCBI).
- `genomepy clean` removes local caches. Will be reloaded when required.

### Changed

- Ensembl genomes always download over ftp (http was too unstable)
- Ensembl release versions obtained via REST API (http was too unstable)
- `genomepy search` and `genomepy providers` only check online providers
- Online function now have a timeout and a retry system
- API changes to `download_genome` and `download_annotation` for consistency

### Fixed

- Ensembl status check uses lighter url (more stable)
- `search` and `install` now consistently use safe search terms (no spaces)
- `search` now uses UTF-8, no longer crashing for \u2019 (some quotation mark).
- `search` case insensitivity fixed for assembly names.
- Bucketcache now stores less data, increasing responsiveness.

## [0.8.4] - 2020-07-29

### Fixed

- Fix bug where Genome.sizes dict contains str instead of int (#110).
- Fix bug with UTF-8 in README (#109).
- Fix bug where BED files with chr:start-end in 4th column are not recognized as BED files.

## [0.8.3] - 2020-06-03

### Fixed

- Fixed bug introduced by fixing a bug: Provider-specific options for `genomepy install` on command line work again
- UCSC annotations can now once again be obtained from knownGene.txt

### Added

- UCSC gene annotations will now be downloaded in GTF format where possible
- Desired UCSC gene annotation type can now be specified in the `genomepy install` command using `--ucsc-annotation`

### Changed

- Added the NCBI RefSeq gene annotation to the list of potential UCSC gene annotations for download

## [0.8.2] - 2020-05-25

### Fixed

- `Genome.sizes` and `Genome.gaps` are now populated automatically.
- backwards compatibility with old configuration files (with `genome_dir` instead of `genomes_dir`)
- updating the README.txt will only happen if you have write permission
- after gzipping files the original unzipped file is now properly removed
- providers will only download genome summaries when specifically queried

### Changed

- updated blacklist for hg38/GRCh38 based on work by Anshul Kundaje, see [ENCODE README.txt](https://www.encodeproject.org/documents/cbaffa9e-2e42-434e-8b88-f04619c57080/@@download/attachment/README.txt)

## [0.8.1] - 2020-05-11

### Added

- Now using the UCSC REST API
- `genomepy search` now accepts taxonomy IDs
- `genomepy search` will now return taxonomy IDs and Accession numbers
- The README.txt will now store taxonomy IDs and Accession numbers
- Gene annotations:
    - Downloading of annotation file (BED/GTF/GFF3) from URL
    - Automatic search for annotation file (GTF/GFF3) in genome directory when downloading from URL
    - Option for URL provider to link to annotation file (to process it similarly to other providers)
    - Automatic annotation sanitizing (and skip sanitizing flag `-s` for `genomepy install`)
    - Option to only download annotation with `genomepy install -o`
- Plugins:
    - Blacklists are automatically unzipped.
    - Multithreading support for plugins, thanks to @alienzj!
    - STAR and HISAT2 will now generate splice-aware indexes if annotation files are available.

### Changed

- `Genome.props` has been renamed to `Genome.plugin`
- sizes no longer a plugin, but always gets executed
- `genomepy FUNCTION --help` texts expanded
- all genomepy classes exported when imported into Python
- all providers now let you know when they are downloading assembly information.
- more descriptive feedback to installing & many errors

### Removed

- Sizes plugin
- Old tests
- Removed outdated dependency `xmltodict`

### Fixed

- `genomepy config` options made more robust
- README.txt will no longer:
  - update 3x for each command
  - drop regex info
  - have duplicate lines

### Changed

- Genome class moved to `genome.py`
- Many functions moved to `utils.py`
- Many other functions made static methods of a class
- `Genome.track2fasta` and `Genome.get_random_sequence` optimized
- All Provider classes now store their genomes as a dict-in-dict, with the assembly name as key.
- Many Provider class functions now standardized. Many functions moved to from the daughter classes to the ProviderBase class.
- README.txt file generation and updating standardized
- Unit tests! all functions now have an individual test. Almost all test use functions already tested prior to them.
- Old tests incorporated in several extra tests (e01, e02, e03).
- Raise statements now use more fitting errors
- All instances of `os.remove` exchanged for `os.unlink`
- Almost all warnings fixed
- Extensive, COVID19-enabled, and somewhat pointless alphabetizing, optimizing and/or organizing changes to
    - imports everywhere
    - `.gitignore`
    - `.travis.yml`
    - `release_checklist.md`
    - `cli.py`
    - strings (many strings with .format() replaced with f-strings)

## [0.7.2] - 2019-03-31

### Fixed

- Fix minor issue with hg19 wrong blacklist url
- Ensembl downloads over http instead of https (release 99 no longer has https)

## [0.7.1] - 2019-11-20

### Fixed

- STAR is not longer enabled by default

## [0.7.0] - 2019-11-18

### Added

- Direct downloading from url through url provider.
- Added `--force` flag. Files will no longer be overwritten by default.
- Provider specific options:
  - `--ensembl-version`: specify release version.
  - `--ensembl-toplevel`: by default, `genomepy install` will search for primary assemblies. 
  This flag will only download toplevel assemblies.
- Added STAR index plugin

### Changed

- Providers are now case-insensitive.
- Extended testing.
- Increased minimal Python version to 3.6.
- Removed gaps from plugins, added gaps to core functionality.

### Fixed

- bugfix: NCBI will show all versions of an assembly (will no longer filter on BioSample ID, instead filters on asm_name).
- fix: gaps file will be generated when needed.

## [0.6.1] - 2019-10-10

### Fixed

- Fixed bug with get_track_type.

## [0.6.0] - 2019-09-11

### Added

- Support for storing bzgip-compressed genomes (#41).

### Changed

- Removed support for Python 2 ([2020 is close!](https://python3statement.org/)).

### Fixed

- Ensembl annotation for non-vertebrate genomes should work again.
- Fixed bug where a deleted or empty config file would result in an error.

## [0.5.5] - 2019-03-19

### Added 

- Plugin for downloading genome blacklists (from Kundaje lab).

### Fixed

- Fix for new Ensembl REST API and FTP layout.
- Genomes from Ensembl with a space in their name can be downloaded.
- Plugin imports use relative parts to prevent conflicts with other imports.

## [0.5.4] - 2019-03-19

### Added

- Downloading annotation from NCBI now implemented.
- Genbank assemblies at NCBI can be searched and downloaded

### Fixed

- Fixed #23.
- Fixed #26.
- Fixed Ensembl downloads (#30)
- Fixed FTP tests for CI

## [0.5.2] - 2018-09-11

### Fixed

- Fixed genomes_dir argument to `genomepy install`
- Fixed msgpack dependency
- Fixed issue with `config generate` where config directory does note exist.

## [0.3.1]

- Added requests dependency
- Removed dependency on xdg, as it didn't support OSX
- Fixed string decoding bug

## [0.3.0]

- Started CHANGELOG.
- Genome listings are cached locally.
- Added `-m hard` option to `install` to hard-mask sequences.
- Added `-l` option to `install` for a custom name.
- Added `-r` and `--match/--no-match` option to select sequences by regex.

[Unreleased]: https://github.com/vanheeringen-lab/genomepy/compare/master...develop
[0.15.0]: https://github.com/vanheeringen-lab/genomepy/compare/0.14.0...0.15.0
[0.14.0]: https://github.com/vanheeringen-lab/genomepy/compare/0.13.1...0.14.0
[0.13.1]: https://github.com/vanheeringen-lab/genomepy/compare/0.13.0...0.13.1
[0.13.0]: https://github.com/vanheeringen-lab/genomepy/compare/0.12.0...0.13.0
[0.12.0]: https://github.com/vanheeringen-lab/genomepy/compare/0.11.1...0.12.0
[0.11.1]: https://github.com/vanheeringen-lab/genomepy/compare/0.11.0...0.11.1
[0.11.0]: https://github.com/vanheeringen-lab/genomepy/compare/0.10.0...0.11.0
[0.10.0]: https://github.com/vanheeringen-lab/genomepy/compare/0.9.3...0.10.0
[0.9.3]: https://github.com/vanheeringen-lab/genomepy/compare/0.9.2...0.9.3
[0.9.2]: https://github.com/vanheeringen-lab/genomepy/compare/0.9.1...0.9.2
[0.9.1]: https://github.com/vanheeringen-lab/genomepy/compare/0.9.0...0.9.1
[0.9.0]: https://github.com/vanheeringen-lab/genomepy/compare/0.8.4...0.9.0
[0.8.4]: https://github.com/vanheeringen-lab/genomepy/compare/0.8.3...0.8.4
[0.8.3]: https://github.com/vanheeringen-lab/genomepy/compare/0.8.2...0.8.3
[0.8.2]: https://github.com/vanheeringen-lab/genomepy/compare/0.8.1...0.8.2
[0.8.1]: https://github.com/vanheeringen-lab/genomepy/compare/0.7.2...0.8.1
[0.7.2]: https://github.com/vanheeringen-lab/genomepy/compare/0.7.1...0.7.2
[0.7.1]: https://github.com/vanheeringen-lab/genomepy/compare/0.7.0...0.7.1
[0.7.0]: https://github.com/vanheeringen-lab/genomepy/compare/0.6.1...0.7.0
[0.6.1]: https://github.com/vanheeringen-lab/genomepy/compare/0.6.0...0.6.1
[0.6.0]: https://github.com/vanheeringen-lab/genomepy/compare/0.5.5...0.6.0
[0.5.5]: https://github.com/vanheeringen-lab/genomepy/compare/0.5.4...0.5.5
[0.5.4]: https://github.com/vanheeringen-lab/genomepy/compare/0.5.2...0.5.4
[0.5.2]: https://github.com/vanheeringen-lab/genomepy/compare/0.3.1...0.5.2
[0.3.1]: https://github.com/vanheeringen-lab/genomepy/compare/0.3.0...0.3.1
[0.3.0]: https://github.com/vanheeringen-lab/genomepy/releases/tag/0.3.0<|MERGE_RESOLUTION|>--- conflicted
+++ resolved
@@ -8,7 +8,9 @@
 
 ### Added
 - `genomepy search` now accepts the `--exact` flag
-<<<<<<< HEAD
+- `genomepy.Annotation.attributes()` returns a list of all attributes from the GTF attributes column. 
+  - e.g. gene_name, gene_version
+  - nice to use with `genomepy.Annotation.from_attributes()` or `genomepy.Annotation.gtf_dict()`
 - When installing assemblies from older Ensembl release versions, a clearer error message is given if assembly cannot be found:
   - if the release does not exist, options will be given
   - if the assembly does not exist on the release version, all available options are given
@@ -17,11 +19,6 @@
 ### Changed
 - function `get_division` is now a class method of EnsemblProvider
 - EnsemblProvider class methods `get_division` and `get_version` now require an assembly name.
-=======
-- `genomepy.Annotation.attributes()` returns a list of all attributes from the GTF attributes column. 
-  - e.g. gene_name, gene_version
-  - nice to use with `genomepy.Annotation.from_attributes()` or `genomepy.Annotation.gtf_dict()`
->>>>>>> c17c76b8
 
 ### Fixed
 - `genomepy.install()` now returns a `Genome` instance with updated annotation attributes.
