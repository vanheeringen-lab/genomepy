--- conflicted
+++ resolved
@@ -12,11 +12,8 @@
 - added retries to Travis tests
 
 ### Fixed
-<<<<<<< HEAD
+
 - `genomepy clean` wont complain when there is nothing to clean
-=======
-
->>>>>>> 79275ac5
 - properly gzip the annotation.gtf if it was unzipped during sanitizing.
 
 ## [0.9.0] - 2020-09-01
