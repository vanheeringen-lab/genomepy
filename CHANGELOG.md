--- conflicted
+++ resolved
@@ -8,14 +8,11 @@
 
 ### Added
 - extened docstrings
-<<<<<<< HEAD
 - GENCODE support (GENCODE gene annotations with UCSC genomes)
   - only contains the main chromosomes, no scaffolds or alternate haplotypes.
   - only contains 4 assemblies (2 mouse, 2 human)
   - excellent annotations for these regions & species though!
-=======
 - Ensembl's GRCh37 can now be downloaded through genomepy
->>>>>>> 9a73f2c9
 
 ### Changed
 - UCSC annotation conversion tool settings tweaked. Better results with source gff files.
