# Changelog

Here, the changes to `genomepy` will be summarized.

The format is based on [Keep a Changelog](http://keepachangelog.com/en/1.0.0/).

## [Unreleased]

<<<<<<< HEAD
### Changed
- added retries to UCSC and NCBI
- added retries to Travis tests
=======
### Fixed
- properly gzip the annotation.gtf if it was unzipped during sanitizing.
>>>>>>> 3f7dbaff

## [0.9.0] - 2020-09-01

### Added
- check to see if providers are online + error message if not
- automatic provider selection for `genomepy install`
  - optional provider flag for `genomepy install` (`-p/--provider`)
  - if no provider is passed to `genomepy install`, the first provider with the genome is used (order: Ensembl > UCSC > NCBI).
- `genomepy clean` removes local caches. Will be reloaded when required.

### Changed
- Ensembl genomes always download over ftp (http was too unstable)
- Ensembl release versions obtained via REST API (http was too unstable)
- `genomepy search` and `genomepy providers` only check online providers
- Online function now have a timeout and a retry system
- API changes to `download_genome` and `download_annotation` for consistency

### Fixed
- Ensembl status check uses lighter url (more stable)
- `search` and `install` now consistently use safe search terms (no spaces)
- `search` now uses UTF-8, no longer crashing for \u2019 (some quotation mark).
- `search` case insensitivity fixed for assembly names.
- Bucketcache now stores less data, increasing responsiveness.


## [0.8.4] - 2020-07-29
- Fix bug where Genome.sizes dict contains str instead of int (#110).
- Fix bug with UTF-8 in README (#109).
- Fix bug where BED files with chr:start-end in 4th column are not recognized as BED files.

## [0.8.3] - 2020-06-03

### Fixed
- Fixed bug introduced by fixing a bug: Provider-specific options for `genomepy install` on command line work again
- UCSC annotations can now once again be obtained from knownGene.txt

### Added
- UCSC gene annotations will now be downloaded in GTF format where possible
- Desired UCSC gene annotation type can now be specified in the `genomepy install` command using `--ucsc-annotation`

### Changed
- Added the NCBI RefSeq gene annotation to the list of potential UCSC gene annotations for download

## [0.8.2] - 2020-05-25

### Fixed
- `Genome.sizes` and `Genome.gaps` are now populated automatically.
- backwards compatibility with old configuration files (with `genome_dir` instead of `genomes_dir`)
- updating the README.txt will only happen if you have write permission
- after gzipping files the original unzipped file is now properly removed
- providers will only download genome summaries when specifically queried

### Changed

- updated blacklist for hg38/GRCh38 based on work by Anshul Kundaje, see [ENCODE README.txt](https://www.encodeproject.org/documents/cbaffa9e-2e42-434e-8b88-f04619c57080/@@download/attachment/README.txt)

## [0.8.1] - 2020-05-11

### Added
- Now using the UCSC REST API
- `genomepy search` now accepts taxonomy IDs
- `genomepy search` will now return taxonomy IDs and Accession numbers
- The README.txt will now store taxonomy IDs and Accession numbers
- Gene annotations:
    - Downloading of annotation file (BED/GTF/GFF3) from URL
    - Automatic search for annotation file (GTF/GFF3) in genome directory when downloading from URL
    - Option for URL provider to link to annotation file (to process it similarly to other providers)
    - Automatic annotation sanitizing (and skip sanitizing flag `-s` for `genomepy install`)
    - Option to only download annotation with `genomepy install -o`
- Plugins:
    - Blacklists are automatically unzipped.
    - Multithreading support for plugins, thanks to @alienzj!
    - STAR and HISAT2 will now generate splice-aware indexes if annotation files are available.

### Changed
- `Genome.props` has been renamed to `Genome.plugin`
- sizes no longer a plugin, but always gets executed
- `genomepy FUNCTION --help` texts expanded
- all genomepy classes exported when imported into Python
- all providers now let you know when they are downloading assembly information.
- more descriptive feedback to installing & many errors

### Removed
- Sizes plugin
- Old tests
- Removed outdated dependency `xmltodict`

### Fixed
- `genomepy config` options made more robust
- README.txt will no longer:
  - update 3x for each command
  - drop regex info
  - have duplicate lines

### Refactoring
- Genome class moved to `genome.py`
- Many functions moved to `utils.py`
- Many other functions made static methods of a class
- `Genome.track2fasta` and `Genome.get_random_sequence` optimized
- All Provider classes now store their genomes as a dict-in-dict, with the assembly name as key.
- Many Provider class functions now standardized. Many functions moved to from the daughter classes to the ProviderBase class.
- README.txt file generation and updating standardized
- Unit tests! all functions now have an individual test. Almost all test use functions already tested prior to them.
- Old tests incorporated in several extra tests (e01, e02, e03).
- Raise statements now use more fitting errors
- All instances of `os.remove` exchanged for `os.unlink`
- Almost all warnings fixed
- Extensive, COVID19-enabled, and somewhat pointless alphabetizing, optimizing and/or organizing changes to
    - imports everywhere
    - `.gitignore`
    - `.travis.yml`
    - `release_checklist.md`
    - `cli.py`
    - strings (many strings with .format() replaced with f-strings)

## [0.7.2] - 2019-03-31

### Fixed
- Fix minor issue with hg19 wrong blacklist url
- Ensembl downloads over http instead of https (release 99 no longer has https)

## [0.7.1] - 2019-11-20

### Fixed
- STAR is not longer enabled by default

## [0.7.0] - 2019-11-18

### Added
- Direct downloading from url through url provider.
- Added `--force` flag. Files will no longer be overwritten by default.
- Provider specific options:
  - `--ensembl-version`: specify release version.
  - `--ensembl-toplevel`: by default, `genomepy install` will search for primary assemblies. 
  This flag will only download toplevel assemblies.
- Added STAR index plugin

### Changed
- Providers are now case-insensitive.
- Extended testing.
- Increased minimal Python version to 3.6.
- Removed gaps from plugins, added gaps to core functionality.

### Fixed
- bugfix: NCBI will show all versions of an assembly (will no longer filter on BioSample ID, instead filters on asm_name).
- fix: gaps file will be generated when needed.

## [0.6.1] - 2019-10-10

### Fixed

- Fixed bug with get_track_type.

## [0.6.0] - 2019-09-11

### Added

- Support for storing bzgip-compressed genomes (#41).

### Changed

- Removed support for Python 2 ([2020 is close!](https://python3statement.org/)).

### Fixed

- Ensembl annotation for non-vertebrate genomes should work again.
- Fixed bug where a deleted or empty config file would result in an error.

## [0.5.5] - 2019-03-19

### Added 

- Plugin for downloading genome blacklists (from Kundaje lab).

### Fixed

- Fix for new Ensembl REST API and FTP layout.
- Genomes from Ensembl with a space in their name can be downloaded.
- Plugin imports use relative parts to prevent conflicts with other imports.

## [0.5.4] - 2019-03-19

### Added

- Downloading annotation from NCBI now implemented.
- Genbank assemblies at NCBI can be searched and downloaded

### Fixed

- Fixed #23.
- Fixed #26.
- Fixed Ensembl downloads (#30)
- Fixed FTP tests for CI

## [0.5.2] - 2018-09-11

### Fixed

- Fixed genomes_dir argument to `genomepy install`
- Fixed msgpack dependency
- Fixed issue with `config generate` where config directory does note exist.

## [0.3.1]

- Added requests dependency
- Removed dependency on xdg, as it didn't support OSX
- Fixed string decoding bug

## [0.3.0]

- Started CHANGELOG.
- Genome listings are cached locally.
- Added `-m hard` option to `install` to hard-mask sequences.
- Added `-l` option to `install` for a custom name.
- Added `-r` and `--match/--no-match` option to select sequences by regex.

[Unreleased]: https://github.com/vanheeringen-lab/genomepy/compare/master...develop
[0.8.4]: https://github.com/vanheeringen-lab/genomepy/compare/0.8.3...0.8.4
[0.8.3]: https://github.com/vanheeringen-lab/genomepy/compare/0.8.2...0.8.3
[0.8.2]: https://github.com/vanheeringen-lab/genomepy/compare/0.8.1...0.8.2
[0.8.1]: https://github.com/vanheeringen-lab/genomepy/compare/0.7.2...0.8.1
[0.7.2]: https://github.com/vanheeringen-lab/genomepy/compare/0.7.1...0.7.2
[0.7.1]: https://github.com/vanheeringen-lab/genomepy/compare/0.7.0...0.7.1
[0.7.0]: https://github.com/vanheeringen-lab/genomepy/compare/0.6.1...0.7.0
[0.6.1]: https://github.com/vanheeringen-lab/genomepy/compare/0.6.0...0.6.1
[0.6.0]: https://github.com/vanheeringen-lab/genomepy/compare/0.5.5...0.6.0
[0.5.5]: https://github.com/vanheeringen-lab/genomepy/compare/0.5.4...0.5.5
[0.5.4]: https://github.com/vanheeringen-lab/genomepy/compare/0.5.2...0.5.4
[0.5.2]: https://github.com/vanheeringen-lab/genomepy/compare/0.3.1...0.5.2
[0.3.1]: https://github.com/vanheeringen-lab/genomepy/compare/0.3.0...0.3.1
[0.3.0]: https://github.com/vanheeringen-lab/genomepy/releases/tag/0.3.0<|MERGE_RESOLUTION|>--- conflicted
+++ resolved
@@ -6,18 +6,19 @@
 
 ## [Unreleased]
 
-<<<<<<< HEAD
-### Changed
+### Changed
+
 - added retries to UCSC and NCBI
 - added retries to Travis tests
-=======
-### Fixed
+
+### Fixed
+
 - properly gzip the annotation.gtf if it was unzipped during sanitizing.
->>>>>>> 3f7dbaff
 
 ## [0.9.0] - 2020-09-01
 
 ### Added
+
 - check to see if providers are online + error message if not
 - automatic provider selection for `genomepy install`
   - optional provider flag for `genomepy install` (`-p/--provider`)
@@ -25,6 +26,7 @@
 - `genomepy clean` removes local caches. Will be reloaded when required.
 
 ### Changed
+
 - Ensembl genomes always download over ftp (http was too unstable)
 - Ensembl release versions obtained via REST API (http was too unstable)
 - `genomepy search` and `genomepy providers` only check online providers
@@ -32,14 +34,17 @@
 - API changes to `download_genome` and `download_annotation` for consistency
 
 ### Fixed
+
 - Ensembl status check uses lighter url (more stable)
 - `search` and `install` now consistently use safe search terms (no spaces)
 - `search` now uses UTF-8, no longer crashing for \u2019 (some quotation mark).
 - `search` case insensitivity fixed for assembly names.
 - Bucketcache now stores less data, increasing responsiveness.
 
-
 ## [0.8.4] - 2020-07-29
+
+### Fixed
+
 - Fix bug where Genome.sizes dict contains str instead of int (#110).
 - Fix bug with UTF-8 in README (#109).
 - Fix bug where BED files with chr:start-end in 4th column are not recognized as BED files.
@@ -47,19 +52,23 @@
 ## [0.8.3] - 2020-06-03
 
 ### Fixed
+
 - Fixed bug introduced by fixing a bug: Provider-specific options for `genomepy install` on command line work again
 - UCSC annotations can now once again be obtained from knownGene.txt
 
 ### Added
+
 - UCSC gene annotations will now be downloaded in GTF format where possible
 - Desired UCSC gene annotation type can now be specified in the `genomepy install` command using `--ucsc-annotation`
 
 ### Changed
+
 - Added the NCBI RefSeq gene annotation to the list of potential UCSC gene annotations for download
 
 ## [0.8.2] - 2020-05-25
 
 ### Fixed
+
 - `Genome.sizes` and `Genome.gaps` are now populated automatically.
 - backwards compatibility with old configuration files (with `genome_dir` instead of `genomes_dir`)
 - updating the README.txt will only happen if you have write permission
@@ -73,6 +82,7 @@
 ## [0.8.1] - 2020-05-11
 
 ### Added
+
 - Now using the UCSC REST API
 - `genomepy search` now accepts taxonomy IDs
 - `genomepy search` will now return taxonomy IDs and Accession numbers
@@ -89,6 +99,7 @@
     - STAR and HISAT2 will now generate splice-aware indexes if annotation files are available.
 
 ### Changed
+
 - `Genome.props` has been renamed to `Genome.plugin`
 - sizes no longer a plugin, but always gets executed
 - `genomepy FUNCTION --help` texts expanded
@@ -97,18 +108,21 @@
 - more descriptive feedback to installing & many errors
 
 ### Removed
+
 - Sizes plugin
 - Old tests
 - Removed outdated dependency `xmltodict`
 
 ### Fixed
+
 - `genomepy config` options made more robust
 - README.txt will no longer:
   - update 3x for each command
   - drop regex info
   - have duplicate lines
 
-### Refactoring
+### Changed
+
 - Genome class moved to `genome.py`
 - Many functions moved to `utils.py`
 - Many other functions made static methods of a class
@@ -132,17 +146,20 @@
 ## [0.7.2] - 2019-03-31
 
 ### Fixed
+
 - Fix minor issue with hg19 wrong blacklist url
 - Ensembl downloads over http instead of https (release 99 no longer has https)
 
 ## [0.7.1] - 2019-11-20
 
 ### Fixed
+
 - STAR is not longer enabled by default
 
 ## [0.7.0] - 2019-11-18
 
 ### Added
+
 - Direct downloading from url through url provider.
 - Added `--force` flag. Files will no longer be overwritten by default.
 - Provider specific options:
@@ -152,12 +169,14 @@
 - Added STAR index plugin
 
 ### Changed
+
 - Providers are now case-insensitive.
 - Extended testing.
 - Increased minimal Python version to 3.6.
 - Removed gaps from plugins, added gaps to core functionality.
 
 ### Fixed
+
 - bugfix: NCBI will show all versions of an assembly (will no longer filter on BioSample ID, instead filters on asm_name).
 - fix: gaps file will be generated when needed.
 
