--- conflicted
+++ resolved
@@ -6,21 +6,16 @@
 
 ## [Unreleased]
 
-<<<<<<< HEAD
-### Changed
+### Added
+- check to see if providers are online + error message if not
+- automatic provider selection for `genomepy install`
+- optinal provider flag for `genomepy install`
+
+### Changed
+- `genomepy.utils.check_url` now has a timeout and a retry system
+- `genomepy search` and `genomepy providers` now only check online providers
 - `genomepy install` no longer requires a provider argument. Providers may still be passed with the `-p/--provider` flag.
 - If no provider is passed to `genomepy install`, the first provider with the genome is used (order: Ensembl > UCSC > NCBI).
-
-### Added
-- automatic provider selection for `genomepy install`
-=======
-### Added
-- check to see if providers are online + error message if not
-
-### Changed
-- `genomepy.utils.check_url` now has a timeout and a retry system
-- `genomepy search` and `genomepy providers` now only check online providers
->>>>>>> bfbf0fb4
 
 ## [0.8.4] - 2020-07-29
 - Fix bug where Genome.sizes dict contains str instead of int (#110).
