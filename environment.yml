--- conflicted
+++ resolved
@@ -2,10 +2,6 @@
 channels:
   - conda-forge
   - bioconda
-<<<<<<< HEAD
-  - defaults
-=======
->>>>>>> 8d054b9f
 dependencies:
   # Also found in pyproject.toml
   - appdirs
