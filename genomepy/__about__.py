"""Metadata"""
<<<<<<< HEAD
__version__ = "0.9.1"
=======
__version__ = "0.9.2"
>>>>>>> df5dc75e
__author__ = "Simon van Heeringen"<|MERGE_RESOLUTION|>--- conflicted
+++ resolved
@@ -1,7 +1,3 @@
 """Metadata"""
-<<<<<<< HEAD
-__version__ = "0.9.1"
-=======
 __version__ = "0.9.2"
->>>>>>> df5dc75e
 __author__ = "Simon van Heeringen"