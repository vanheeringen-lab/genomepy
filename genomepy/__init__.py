<<<<<<< HEAD
"""Locate and download genome fasta files."""
import os
import glob
from pyfaidx import Fasta
from genomepy.provider import ProviderBase
import norns
__version__ = '0.1.0'
__author__ = "Simon van Heeringen"

config = norns.config("genomepy", default="cfg/default.yaml")

def list_available_genomes(provider=None):
    """
    List all available genomes.

    Parameters
    ----------
    provider : str, optional
        List genomes from specific provider. Genomes from all
        provider will be returned if not specified.

    Returns
    -------
    list with genome names
    """
    if provider:
        providers = [ProviderBase.create(provider)]
    else:
        # if provider is not specified search all providers
        providers = [ProviderBase.create(p) for 
                        p in ProviderBase.list_providers()]

    for p in providers:
        for row in p.list_available_genomes():
            yield [p.name] + list(row)

def list_available_providers():
    """
    List all available providers.

    Returns
    -------
    list with provider names
    """
    return ProviderBase.list_providers()

def _is_genome_dir(dirname):
    """
    Check if a directory contains a fasta file
    
    Parameters
    ----------
    dirname : str
        Directory name


    Returns
    ------
    bool 
    """
    return len(glob.glob("{}/*.fa".format(dirname))) > 0

def list_installed_genomes(genome_dir=None):
    """
    List all available genomes.

    Parameters
    ----------
    genome_dir : str
        Directory with installed genomes.

    Returns
    -------
    list with genome names
    """
    if not genome_dir:
        genome_dir = config.get("genome_dir", None)
    if not genome_dir:
        raise norns.exceptions.ConfigError("Please provide or configure a genome_dir")

    return [f for f in os.listdir(genome_dir) if 
            _is_genome_dir(genome_dir + "/" + f)]

def search(term, provider=None):
    """
    Search for a genome. 
    
    If provider is specified, search only that specific provider, else 
    search all providers. Both the name and description are used for the 
    search. Seacrch term is case-insensitive.

    Parameters
    ----------
    term : str
        Search term, case-insensitive.

    provider : str , optional
        Provider name

    Yields
    ------
    tuple
        genome information (name/identfier and description)
    """
    if provider:
        providers = [ProviderBase.create(provider)]
    else:
        # if provider is not specified search all providers
        providers = [ProviderBase.create(p) for 
                        p in ProviderBase.list_providers()]

    for p in providers:
        for row in p.search(term):
            yield [p.name] + list(row)

def install_genome(name, provider, genome_dir=None):
    """
    Install a genome.

    Parameters
    ----------
    name : str
        Genome name

    provider : str
        Provider name

    genome_dir : str
        Where to store the fasta files
    """
    if not genome_dir:
        genome_dir = config.get("genome_dir", None)
    if not genome_dir:
        raise norns.exceptions.ConfigError("Please provide or configure a genome_dir")
    
    p = ProviderBase.create(provider)
    p.download_genome(name, genome_dir)

def genome(name, genome_dir=None):
    """
    Get pyfaidx Fasta object of genome

    Parameters
    ----------
    name : str
        Genome name
    
    genome_dir : str
        Genome installation directory

    Returns
    -------
    pyfaidx.Fasta object
    """
    if not genome_dir:
        genome_dir = config.get("genome_dir", None)
    if not genome_dir:
        raise norns.exceptions.ConfigError("Please provide or configure a genome_dir")
    
    fa = glob.glob("{}/{}/*.fa".format(genome_dir, name))[0]
    return Fasta(fa)
=======
import genomepy.functions
__version__ = '0.2.0'
__author__ = "Simon van Heeringen"

list_available_genomes = genomepy.functions.list_available_genomes
list_installed_genomes = genomepy.functions.list_installed_genomes
search = genomepy.functions.search
install_genome = genomepy.functions.install_genome
genome = genomepy.functions.genome
>>>>>>> 424bd169
<|MERGE_RESOLUTION|>--- conflicted
+++ resolved
@@ -1,166 +1,3 @@
-<<<<<<< HEAD
-"""Locate and download genome fasta files."""
-import os
-import glob
-from pyfaidx import Fasta
-from genomepy.provider import ProviderBase
-import norns
-__version__ = '0.1.0'
-__author__ = "Simon van Heeringen"
-
-config = norns.config("genomepy", default="cfg/default.yaml")
-
-def list_available_genomes(provider=None):
-    """
-    List all available genomes.
-
-    Parameters
-    ----------
-    provider : str, optional
-        List genomes from specific provider. Genomes from all
-        provider will be returned if not specified.
-
-    Returns
-    -------
-    list with genome names
-    """
-    if provider:
-        providers = [ProviderBase.create(provider)]
-    else:
-        # if provider is not specified search all providers
-        providers = [ProviderBase.create(p) for 
-                        p in ProviderBase.list_providers()]
-
-    for p in providers:
-        for row in p.list_available_genomes():
-            yield [p.name] + list(row)
-
-def list_available_providers():
-    """
-    List all available providers.
-
-    Returns
-    -------
-    list with provider names
-    """
-    return ProviderBase.list_providers()
-
-def _is_genome_dir(dirname):
-    """
-    Check if a directory contains a fasta file
-    
-    Parameters
-    ----------
-    dirname : str
-        Directory name
-
-
-    Returns
-    ------
-    bool 
-    """
-    return len(glob.glob("{}/*.fa".format(dirname))) > 0
-
-def list_installed_genomes(genome_dir=None):
-    """
-    List all available genomes.
-
-    Parameters
-    ----------
-    genome_dir : str
-        Directory with installed genomes.
-
-    Returns
-    -------
-    list with genome names
-    """
-    if not genome_dir:
-        genome_dir = config.get("genome_dir", None)
-    if not genome_dir:
-        raise norns.exceptions.ConfigError("Please provide or configure a genome_dir")
-
-    return [f for f in os.listdir(genome_dir) if 
-            _is_genome_dir(genome_dir + "/" + f)]
-
-def search(term, provider=None):
-    """
-    Search for a genome. 
-    
-    If provider is specified, search only that specific provider, else 
-    search all providers. Both the name and description are used for the 
-    search. Seacrch term is case-insensitive.
-
-    Parameters
-    ----------
-    term : str
-        Search term, case-insensitive.
-
-    provider : str , optional
-        Provider name
-
-    Yields
-    ------
-    tuple
-        genome information (name/identfier and description)
-    """
-    if provider:
-        providers = [ProviderBase.create(provider)]
-    else:
-        # if provider is not specified search all providers
-        providers = [ProviderBase.create(p) for 
-                        p in ProviderBase.list_providers()]
-
-    for p in providers:
-        for row in p.search(term):
-            yield [p.name] + list(row)
-
-def install_genome(name, provider, genome_dir=None):
-    """
-    Install a genome.
-
-    Parameters
-    ----------
-    name : str
-        Genome name
-
-    provider : str
-        Provider name
-
-    genome_dir : str
-        Where to store the fasta files
-    """
-    if not genome_dir:
-        genome_dir = config.get("genome_dir", None)
-    if not genome_dir:
-        raise norns.exceptions.ConfigError("Please provide or configure a genome_dir")
-    
-    p = ProviderBase.create(provider)
-    p.download_genome(name, genome_dir)
-
-def genome(name, genome_dir=None):
-    """
-    Get pyfaidx Fasta object of genome
-
-    Parameters
-    ----------
-    name : str
-        Genome name
-    
-    genome_dir : str
-        Genome installation directory
-
-    Returns
-    -------
-    pyfaidx.Fasta object
-    """
-    if not genome_dir:
-        genome_dir = config.get("genome_dir", None)
-    if not genome_dir:
-        raise norns.exceptions.ConfigError("Please provide or configure a genome_dir")
-    
-    fa = glob.glob("{}/{}/*.fa".format(genome_dir, name))[0]
-    return Fasta(fa)
-=======
 import genomepy.functions
 __version__ = '0.2.0'
 __author__ = "Simon van Heeringen"
@@ -169,5 +6,4 @@
 list_installed_genomes = genomepy.functions.list_installed_genomes
 search = genomepy.functions.search
 install_genome = genomepy.functions.install_genome
-genome = genomepy.functions.genome
->>>>>>> 424bd169
+genome = genomepy.functions.genome