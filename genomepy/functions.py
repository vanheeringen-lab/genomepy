"""Module-level functions."""
import os
import norns
import re
import sys

from appdirs import user_config_dir
from pyfaidx import FastaIndexingError
from genomepy.genome import Genome
from genomepy.exceptions import GenomeDownloadError
from genomepy.provider import ProviderBase
from genomepy.plugin import get_active_plugins, init_plugins
from genomepy.utils import (
    get_localname,
    get_genomes_dir,
    glob_ext_files,
    mkdir_p,
    read_readme,
    sanitize_annotation,
    safe,
)

config = norns.config("genomepy", default="cfg/default.yaml")


def manage_config(cmd):
    """Manage genomepy config file."""
    if cmd == "file":
        print(config.config_file)
    elif cmd == "show":
        with open(config.config_file) as f:
            print(f.read())
    elif cmd == "generate":
        config_dir = user_config_dir("genomepy")
        if not os.path.exists(config_dir):
            mkdir_p(config_dir)

        new_config = os.path.join(config_dir, "genomepy.yaml")
        # existing config must be removed before norns picks up the default again
        if os.path.exists(new_config):
            os.unlink(new_config)
        default_config = norns.config(
            "genomepy", default="cfg/default.yaml"
        ).config_file
        with open(new_config, "w") as fout, open(default_config) as fin:
            fout.write(fin.read())
        config.config_file = new_config
        print(f"Created config file {new_config}")
    else:
        raise ValueError(f"Invalid config command: {cmd}")


def _online_providers():
    """Return a list of online providers as objects"""
    providers = []
    for p in ProviderBase.list_providers():
        try:
            providers.append(ProviderBase.create(p))
        except ConnectionError as e:
            sys.stderr.write(str(e))
    return providers


def _providers(provider=None):
    """
    Return a list of provider objects:
    either the specified provider, or all online providers
    """
    return [ProviderBase.create(provider)] if provider else _online_providers()


def list_available_genomes(provider=None):
    """
    List all available genomes.

    Parameters
    ----------
    provider : str, optional
        List genomes from specific provider. Genomes from all
        providers will be returned if not specified.

    Returns
    -------
    list with genome names
    """
    providers = _providers(provider)
    for p in providers:
        for row in p.list_available_genomes():
            yield [p.name] + list(row)


def _is_genome_dir(dirname):
    """
    Check if a directory contains a fasta file of the same name

    Parameters
    ----------
    dirname : str
        Directory name

    Returns
    ------
    bool
    """
    name = os.path.basename(os.path.abspath(os.path.expanduser(dirname)))
    return any([f for f in glob_ext_files(dirname) if os.path.join(name, name) in f])


def list_installed_genomes(genomes_dir=None):
    """
    List all available genomes.

    Parameters
    ----------
    genomes_dir : str
        Directory with installed genomes.

    Returns
    -------
    list with genome names
    """
    genomes_dir = get_genomes_dir(genomes_dir, check_exist=False)
    if os.path.exists(genomes_dir):
        return [
            subdir
            for subdir in os.listdir(genomes_dir)
            if _is_genome_dir(os.path.join(genomes_dir, subdir))
        ]
    return []


def generate_exports(genomes_dir=None):
    """Print export commands for setting environment variables."""
    env = []
    for name in list_installed_genomes(genomes_dir):
        try:
            g = Genome(name)
            env_name = re.sub(r"[^\w]+", "_", name).upper()
            env.append(f"export {env_name}={g.filename}")
        except (FastaIndexingError, FileNotFoundError):
            pass
    return env


def generate_env(fname="exports.txt", genomes_dir=None):
    """
    Generate file with exports.

    By default this is .config/genomepy/exports.txt.

    An alternative file name or file path is accepted too.

    Parameters
    ----------
    fname: str, optional
        Absolute path or name of the output file.

    genomes_dir: str, optional
        Directory with installed genomes to export.
    """
    fname1 = os.path.expanduser(fname)
    fname2 = os.path.join(user_config_dir("genomepy"), fname)
    fname = fname1 if os.path.isabs(fname1) else fname2
    mkdir_p(os.path.dirname(fname))
    with open(fname, "w") as fout:
        for env in generate_exports(genomes_dir):
            fout.write(f"{env}\n")


def _lazy_provider_selection(name, provider=None):
    """return the first PROVIDER which has genome NAME"""
    providers = _providers(provider)
    for p in providers:
        if name in p.genomes:
            return p
    else:
        raise GenomeDownloadError(
            f"{name} not found on {', '.join([p.name for p in providers])}."
        )


def _provider_selection(name, localname, genomes_dir, provider=None):
    """
    Return a provider object

    First tries to return a specified provider,
    Second tries to return the provider from the README
    Third tries to return the first provider which has the genome (Ensembl>UCSC>NCBI)
    """
    if provider is None:
        readme = os.path.join(genomes_dir, localname, "README.txt")
        m, _ = read_readme(readme)
        p = m["provider"].lower()
        if p in ["ensembl", "ucsc", "ncbi"]:
            provider = p

    return _lazy_provider_selection(name, provider)


def install_genome(
    name,
    provider=None,
    genomes_dir=None,
    localname=None,
    mask="soft",
    regex=None,
    invert_match=False,
    bgzip=None,
    annotation=False,
    only_annotation=False,
    skip_sanitizing=False,
    threads=1,
    force=False,
    **kwargs,
):
    """
    Install a genome.

    Parameters
    ----------
    name : str
        Genome name

    provider : str , optional
        Provider name. will try Ensembl, UCSC and NCBI (in that order) if not specified.

    genomes_dir : str , optional
        Where to store the fasta files

    localname : str , optional
        Custom name for this genome.

    mask : str , optional
        Default is 'soft', choices 'hard'/'soft/'none' for respective masking level.

    regex : str , optional
        Regular expression to select specific chromosome / scaffold names.

    invert_match : bool , optional
        Set to True to select all chromosomes that don't match the regex.

    bgzip : bool , optional
        If set to True the genome FASTA file will be compressed using bgzip.
        If not specified, the setting from the configuration file will be used.

    threads : int , optional
        Build genome index using multithreading (if supported). Default: lowest of 8/all threads

    force : bool , optional
        Set to True to overwrite existing files.

    annotation : bool , optional
        If set to True, download gene annotation in BED and GTF format.

    only_annotation : bool , optional
        If set to True, only download the annotation files.

    skip_sanitizing : bool , optional
        If set to True, downloaded annotation files whose sequence names do not match
        with the (first header fields of) the genome.fa will not be corrected.

    kwargs : dict , optional
        Provider specific options.
        toplevel : bool , optional
            Ensembl only: Always download the toplevel genome. Ignores potential primary assembly.

        version : int , optional
            Ensembl only: Specify release version. Default is latest.

        to_annotation : text , optional
            URL only: direct link to annotation file.
            Required if this is not the same directory as the fasta.
    """
    name = safe(name)
    localname = get_localname(name, localname)
    genomes_dir = get_genomes_dir(genomes_dir, check_exist=False)
    out_dir = os.path.join(genomes_dir, localname)

    # Check if genome already exists, or if downloading is forced
    genome_found = _is_genome_dir(out_dir)
    if (not genome_found or force) and not only_annotation:
        # Download genome from provider
        p = _provider_selection(name, localname, genomes_dir, provider)
        p.download_genome(
            name,
            genomes_dir,
            mask=mask,
            regex=regex,
            invert_match=invert_match,
            localname=localname,
            bgzip=bgzip,
            **kwargs,
        )
        genome_found = True

        # Export installed genome(s)
        generate_env(genomes_dir=genomes_dir)

    # Generates a Fasta object, index, gaps and sizes file
    g = None
    if genome_found:
        g = Genome(localname, genomes_dir=genomes_dir)

    # Check if any annotation flags are given, if annotation already exists, or if downloading is forced
    if any(
        [
            annotation,
            only_annotation,
            skip_sanitizing,
            kwargs.get("to_annotation"),
            kwargs.get("ucsc_annotation_type"),
        ]
    ):
        annotation = True
    annotation_found = bool(glob_ext_files(out_dir, "gtf"))
    if (not annotation_found or force) and annotation:
        # Download annotation from provider
        p = _provider_selection(name, localname, genomes_dir, provider)
        p.download_annotation(name, genomes_dir, localname=localname, **kwargs)

        # Sanitize annotation if needed (requires genome)
        annotation_found = bool(glob_ext_files(out_dir, "gtf"))
        if genome_found and annotation_found and not skip_sanitizing:
            sanitize_annotation(g)

    if genome_found:
        # Run all active plugins (requires genome)
        for plugin in get_active_plugins():
            plugin.after_genome_download(g, threads, force)


def manage_plugins(command, plugin_names=None):
    """List, enable or disable plugins."""
<<<<<<< HEAD
    plugin_names = [] if plugin_names is None else plugin_names
=======
    if command not in ["list", "enable", "disable"]:
        raise ValueError(f"Invalid plugin command: {command}")

>>>>>>> 37e3b4f1
    plugins = init_plugins()
    for name in plugin_names:
        if name not in plugins:
            raise ValueError(f"Unknown plugin: {name}")

    active_plugins = config.get("plugin", [])
    if command == "list":
        print("{:20}{}".format("plugin", "enabled"))
        for plugin in sorted(plugins):
            print(
                "{:20}{}".format(
                    plugin, {False: "", True: "*"}[plugin in active_plugins]
                )
            )
        return

    elif command == "enable":
        for name in plugin_names:
            if name not in active_plugins:
                active_plugins.append(name)

    elif command == "disable":
        for name in plugin_names:
            if name in active_plugins:
                active_plugins.remove(name)

    else:
<<<<<<< HEAD
        raise ValueError(f"Invalid plugin command: {command}")
=======
        if plugin_names:
            for name in plugin_names:
                if name not in plugins:
                    raise ValueError(f"Unknown plugin: {name}")
        else:
            plugin_names = []

        if command in ["enable", "activate"]:
            for name in plugin_names:
                if name not in active_plugins:
                    active_plugins.append(name)
        elif command in ["disable", "deactivate"]:
            for name in plugin_names:
                if name in active_plugins:
                    active_plugins.remove(name)
>>>>>>> 37e3b4f1

    config["plugin"] = active_plugins
    config.save()
    print("Enabled plugins: {}".format(", ".join(sorted(active_plugins))))


def list_available_providers():
    """
    List all available providers.

    Returns
    -------
    list with provider names
    """
    return ProviderBase.list_providers()


def search(term, provider=None):
    """
    Search for a genome.

    If provider is specified, search only that specific provider, else
    search all providers. Both the name and description are used for the
    search. Search term is case-insensitive.

    Parameters
    ----------
    term : str or int
        Search term, case-insensitive.

    provider : str , optional
        Provider name

    Yields
    ------
    tuple
        genome information (name/identifier and description)
    """
    term = safe(str(term))
    providers = _providers(provider)
    for p in providers:
        for row in p.search(term):
            yield [x.encode("utf-8") for x in list(row[:1]) + [p.name] + list(row[1:])]<|MERGE_RESOLUTION|>--- conflicted
+++ resolved
@@ -331,15 +331,9 @@
 
 def manage_plugins(command, plugin_names=None):
     """List, enable or disable plugins."""
-<<<<<<< HEAD
     plugin_names = [] if plugin_names is None else plugin_names
-=======
-    if command not in ["list", "enable", "disable"]:
-        raise ValueError(f"Invalid plugin command: {command}")
-
->>>>>>> 37e3b4f1
     plugins = init_plugins()
-    for name in plugin_names:
+    for name in plugin_names if plugin_names else []:
         if name not in plugins:
             raise ValueError(f"Unknown plugin: {name}")
 
@@ -354,36 +348,18 @@
             )
         return
 
-    elif command == "enable":
+    elif command in ["enable", "activate"]:
         for name in plugin_names:
             if name not in active_plugins:
                 active_plugins.append(name)
 
-    elif command == "disable":
+    elif command in ["disable", "deactivate"]:
         for name in plugin_names:
             if name in active_plugins:
                 active_plugins.remove(name)
 
     else:
-<<<<<<< HEAD
         raise ValueError(f"Invalid plugin command: {command}")
-=======
-        if plugin_names:
-            for name in plugin_names:
-                if name not in plugins:
-                    raise ValueError(f"Unknown plugin: {name}")
-        else:
-            plugin_names = []
-
-        if command in ["enable", "activate"]:
-            for name in plugin_names:
-                if name not in active_plugins:
-                    active_plugins.append(name)
-        elif command in ["disable", "deactivate"]:
-            for name in plugin_names:
-                if name in active_plugins:
-                    active_plugins.remove(name)
->>>>>>> 37e3b4f1
 
     config["plugin"] = active_plugins
     config.save()
