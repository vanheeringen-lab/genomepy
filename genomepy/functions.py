"""Module-level functions."""
import os
import re
<<<<<<< HEAD
import sys
from functools import singledispatch
from io import TextIOWrapper

from appdirs import user_config_dir, user_cache_dir
import norns
import pyfaidx
from Bio.SeqIO.FastaIO import SimpleFastaParser
from tempfile import NamedTemporaryFile

from genomepy.__about__ import __version__
=======
from typing import Optional

from appdirs import user_config_dir
from pyfaidx import FastaIndexingError, IndexNotFoundError

from genomepy.annotation import Annotation
from genomepy.config import config
>>>>>>> 1ddec9e4
from genomepy.exceptions import GenomeDownloadError
from genomepy.files import (
    _apply_fasta_regex_func,
    bgzip_and_name,
    glob_ext_files,
    gzip_and_name,
    read_readme,
    update_readme,
)
from genomepy.genome import Genome
from genomepy.online import check_url
from genomepy.plugins import get_active_plugins
from genomepy.providers import download_assembly_report, online_providers
from genomepy.utils import (
    get_genomes_dir,
    get_localname,
    mkdir_p,
    rm_rf,
    safe,
    try_except_pass,
)
<<<<<<< HEAD

config = norns.config("genomepy", default="cfg/default.yaml")


def clean():
    """Remove cached data on providers"""
    my_cache_dir = os.path.join(user_cache_dir("genomepy"), __version__)
    rm_rf(my_cache_dir)
    mkdir_p(my_cache_dir)
    print("All clean!")


def manage_config(cmd):
    """Manage genomepy config file."""
    if cmd == "file":
        print(config.config_file)
    elif cmd == "show":
        with open(config.config_file) as f:
            print(f.read())
    elif cmd == "generate":
        config_dir = user_config_dir("genomepy")
        if not os.path.exists(config_dir):
            mkdir_p(config_dir)

        new_config = os.path.join(config_dir, "genomepy.yaml")
        # existing config must be removed before norns picks up the default again
        if os.path.exists(new_config):
            os.unlink(new_config)
        default_config = norns.config(
            "genomepy", default="cfg/default.yaml"
        ).config_file
        with open(new_config, "w") as fout, open(default_config) as fin:
            fout.write(fin.read())
        config.config_file = new_config
        print(f"Created config file {new_config}")
    else:
        raise ValueError(f"Invalid config command: {cmd}")


def _online_providers():
    """Return a list of online providers as objects"""
    providers = []
    for p in ProviderBase.list_providers():
        try:
            providers.append(ProviderBase.create(p))
        except ConnectionError as e:
            sys.stderr.write(str(e))
    return providers


def _providers(provider=None):
    """
    Return a list of provider objects:
    either the specified provider, or all online providers
    """
    return [ProviderBase.create(provider)] if provider else _online_providers()
=======
>>>>>>> 1ddec9e4


def list_available_genomes(provider=None):
    """
    List all available genomes.

    Parameters
    ----------
    provider : str, optional
        List genomes from specific provider. Genomes from all
        providers will be returned if not specified.

    Returns
    -------
    list with genome names
    """
    for p in online_providers(provider):
        for row in p.list_available_genomes():
            yield list(row[:1]) + [p.name] + list(row[1:])


def list_installed_genomes(genomes_dir: str = None):
    """
    List all locally available genomes.

    Parameters
    ----------
    genomes_dir : str
        Directory with genomes installed by genomepy.

    Returns
    -------
    list with genome names
    """
    genomes_dir = get_genomes_dir(genomes_dir, check_exist=False)
    if os.path.exists(genomes_dir):
        return [
            subdir
            for subdir in os.listdir(genomes_dir)
            if _is_genome_dir(os.path.join(genomes_dir, subdir))
        ]
    return []


<<<<<<< HEAD
def generate_exports(genomes_dir=None):
    """Print export commands for setting environment variables."""
    env = []
    for name in list_installed_genomes(genomes_dir):
        try:
            g = Genome(name)
            env_name = re.sub(r"[^\w]+", "_", name).upper()
            env.append(f"export {env_name}={g.filename}")
        except (pyfaidx.FastaIndexingError, FileNotFoundError):
            pass
    return env


def generate_env(fname="exports.txt", genomes_dir=None):
    """
    Generate file with exports.

    By default this is .config/genomepy/exports.txt.

    An alternative file name or file path is accepted too.

    Parameters
    ----------
    fname: str, optional
        Absolute path or name of the output file.

    genomes_dir: str, optional
        Directory with installed genomes to export.
    """
    fname1 = os.path.expanduser(fname)
    fname2 = os.path.join(user_config_dir("genomepy"), fname)
    fname = fname1 if os.path.isabs(fname1) else fname2
    mkdir_p(os.path.dirname(fname))
    with open(fname, "w") as fout:
        for env in generate_exports(genomes_dir):
            fout.write(f"{env}\n")


def _lazy_provider_selection(name, provider=None):
    """return the first PROVIDER which has genome NAME"""
    providers = _providers(provider)
    for p in providers:
        if name in p.genomes or (
            p.name == "URL" and try_except_pass(ValueError, check_url, name)
        ):
            return p

    raise GenomeDownloadError(
        f"{name} not found on {', '.join([p.name for p in providers])}."
    )


def _provider_selection(name, localname, genomes_dir, provider=None):
    """
    Return a provider object

    First tries to return a specified provider,
    Second tries to return the provider from the README
    Third tries to return the first provider which has the genome (Ensembl>UCSC>NCBI)
    """
    if provider is None:
        readme = os.path.join(genomes_dir, localname, "README.txt")
        m, _ = read_readme(readme)
        p = m["provider"].lower()
        if p in ["ensembl", "ucsc", "ncbi"]:
            provider = p

    return _lazy_provider_selection(name, provider)


=======
>>>>>>> 1ddec9e4
def install_genome(
    name: str,
    provider: Optional[str] = None,
    genomes_dir: Optional[str] = None,
    localname: Optional[str] = None,
    mask: Optional[str] = "soft",
    keep_alt: Optional[bool] = False,
    regex: Optional[str] = None,
    invert_match: Optional[bool] = False,
    bgzip: Optional[bool] = None,  # None -> check config. False -> dont check.
    annotation: Optional[bool] = False,
    only_annotation: Optional[bool] = False,
    skip_matching: Optional[bool] = False,
    skip_filter: Optional[bool] = False,
    threads: Optional[int] = 1,
    force: Optional[bool] = False,
    **kwargs: Optional[dict],
):
    """
    Install a genome.

    Parameters
    ----------
    name : str
        Genome name

    provider : str , optional
        Provider name. will try Ensembl, UCSC and NCBI (in that order) if not specified.

    genomes_dir : str , optional
        Where to store the fasta files

    localname : str , optional
        Custom name for this genome.

    mask : str , optional
        Default is 'soft', choices 'hard'/'soft/'none' for respective masking level.

    keep_alt : bool , optional
        Some genomes contain alternative regions. These regions cause issues with
        sequence alignment, as they are inherently duplications of the consensus regions.
        Set to true to keep these alternative regions.

    regex : str , optional
        Regular expression to select specific chromosome / scaffold names.

    invert_match : bool , optional
        Set to True to select all chromosomes that don't match the regex.

    bgzip : bool , optional
        If set to True the genome FASTA file will be compressed using bgzip,
        and gene annotation will be compressed with gzip.
        If not specified, the setting from the configuration file will be used.

    threads : int , optional
        Build genome index using multithreading (if supported). Default: lowest of 8/all threads

    force : bool , optional
        Set to True to overwrite existing files.

    annotation : bool , optional
        If set to True, download gene annotation in BED and GTF format.

    only_annotation : bool , optional
        If set to True, only download the annotation files.

    skip_matching : bool , optional
        If set to True, contigs in the annotation not matching
        those in the genome will not be corrected.

    skip_filter : bool , optional
        If set to True, the gene annotations will not be filtered to match the genome contigs.

    kwargs : dict , optional
        Provider specific options.
        toplevel : bool , optional
            Ensembl only: Always download the toplevel genome. Ignores potential primary assembly.

        version : int , optional
            Ensembl only: Specify release version. Default is latest.

        to_annotation : text , optional
            URL only: direct link to annotation file.
            Required if this is not the same directory as the fasta.
    """
    name = safe(name)
    localname = get_localname(name, localname)
    genomes_dir = get_genomes_dir(genomes_dir, check_exist=False)
    out_dir = os.path.join(genomes_dir, localname)
    genome_file = os.path.join(out_dir, f"{localname}.fa")
    provider = _provider_selection(name, localname, genomes_dir, provider)

    # check which files need to be downloaded
    genome_found = _is_genome_dir(out_dir)
    download_genome = (
        genome_found is False or force is True
    ) and only_annotation is False
    annotation_found = bool(glob_ext_files(out_dir, "annotation.gtf")) and bool(
        glob_ext_files(out_dir, "annotation.bed")
    )
    download_annotation = (annotation_found is False or force is True) and any(
        [
            annotation,
            only_annotation,
            skip_matching,
            skip_filter,
            kwargs.get("to_annotation"),
            kwargs.get("ucsc_annotation_type"),
        ]
    )

    genome = None
    genome_downloaded = False
    if download_genome:
        if force:
            _delete_extensions(out_dir, ["fa", "fai"])
        provider.download_genome(
            name,
            genomes_dir,
            mask=mask,
            localname=localname,
            **kwargs,
        )
        genome_found = True
        genome_downloaded = True

        # Filter genome
        _filter_genome(genome_file, regex, invert_match, keep_alt)

        # Generates a Fasta object and the genome index, gaps and sizes files
        genome = Genome(localname, genomes_dir=genomes_dir)

        # Download the NCBI assembly report
        asm_report = os.path.join(out_dir, "assembly_report.txt")
        asm_acc = genome.assembly_accession
        if not os.path.exists(asm_report) and asm_acc != "na":
            download_assembly_report(asm_acc, asm_report)

        # Export installed genome(s)
        generate_env(genomes_dir=genomes_dir)

    annotation_downloaded = False
    if download_annotation:
        if force:
            _delete_extensions(out_dir, ["annotation.gtf", "annotation.bed"])
        provider.download_annotation(name, genomes_dir, localname=localname, **kwargs)
        annotation_downloaded = bool(
            glob_ext_files(out_dir, "annotation.gtf")
        ) and bool(glob_ext_files(out_dir, "annotation.bed"))

    if annotation_downloaded:
        annotation = Annotation(localname, genomes_dir)
        if genome_found and not (skip_matching and skip_filter):
            annotation.sanitize(not skip_matching, not skip_filter, True)

    # Run active plugins (also if the genome was downloaded earlier)
    if genome_found:
        genome = genome if genome else Genome(localname, genomes_dir=genomes_dir)
        for plugin in get_active_plugins():
            plugin.after_genome_download(genome, threads, force)

    # zip files downloaded now
    if bgzip is True or (bgzip is None and config.get("bgzip")):
        if genome_downloaded:
            bgzip_and_name(genome.filename)
        if annotation_downloaded:
            gzip_and_name(annotation.annotation_gtf_file)
            gzip_and_name(annotation.annotation_bed_file)

    return genome


def generate_env(fname: str = "exports.txt", genomes_dir: str = None):
    """
    Generate file with exports.

    By default this is .config/genomepy/exports.txt.

    An alternative file name or file path is accepted too.

    Parameters
    ----------
    fname: str, optional
        Absolute path or name of the output file.

    genomes_dir: str, optional
        Directory with installed genomes to export.
    """
    fname1 = os.path.expanduser(fname)
    fname2 = os.path.join(user_config_dir("genomepy"), fname)
    fname = fname1 if os.path.isabs(fname1) else fname2
    mkdir_p(os.path.dirname(fname))
    with open(fname, "w") as fout:
        for env in _generate_exports(genomes_dir):
            fout.write(f"{env}\n")


def _generate_exports(genomes_dir: str = None):
    """Print export commands for setting environment variables."""
    env = []
    for name in list_installed_genomes(genomes_dir):
        try:
            g = Genome(name, genomes_dir, build_index=False)
            env_name = re.sub(r"[^\w]+", "_", name).upper()
            env.append(f"export {env_name}={g.filename}")
        except (FastaIndexingError, IndexNotFoundError, FileNotFoundError):
            pass
    return env


def _lazy_provider_selection(name, provider=None):
    """return the first PROVIDER which has genome NAME"""
    providers = []
    for p in online_providers(provider):
        providers.append(p.name)
        if name in p.genomes or (
            p.name == "URL" and try_except_pass(ValueError, check_url, name)
        ):
            return p

    raise GenomeDownloadError(f"{name} not found on {', '.join(providers)}.")


def _provider_selection(name, localname, genomes_dir, provider=None):
    """
    Return a provider object

    First tries to return a specified provider,
    Second tries to return the provider from the README
    Third tries to return the first provider which has the genome (Ensembl>UCSC>NCBI)
    """
    readme = os.path.join(genomes_dir, localname, "README.txt")
    if provider is None and os.path.exists(readme):
        m, _ = read_readme(readme)
        p = m["provider"].lower()
        if p in ["ensembl", "ucsc", "ncbi"]:
            provider = p

    return _lazy_provider_selection(name, provider)


def _filter_genome(
    genome_file: str,
    regex: Optional[str] = None,
    invert_match: Optional[bool] = False,
    keep_alt: Optional[bool] = False,
):
    """
    Combine regex filters & document filtered contigs

    keep_alt : bool , optional
        Set to true to keep these alternative regions.

    regex : str , optional
        Regular expression to select specific chromosome / scaffold names.

    invert_match : bool , optional
        Set to True to select all chromosomes that don't match the regex.
    """
    if keep_alt is True and regex is None:
        return

    regex_func = _get_fasta_regex_func(regex, invert_match, keep_alt)
    excluded_contigs = _apply_fasta_regex_func(genome_file, regex_func)

    # document
    regex_line = "regex: "
    if keep_alt is False:
        regex_line += "'alt' (inverted match)" + (" and " if regex else "")
    if regex:
        regex_line += f"'{regex}'" + (" (inverted match)" if invert_match else "")
    lines = ["", regex_line, ""] + (
        [
            "The following contigs were filtered out of the genome:",
            f"{', '.join(excluded_contigs)}",
        ]
        if excluded_contigs
        else ["No contigs were removed."]
    )

    readme = os.path.join(os.path.dirname(genome_file), "README.txt")
    update_readme(readme, extra_lines=lines)


def _get_fasta_regex_func(
    regex: Optional[str] = None,
    invert_match: Optional[bool] = False,
    keep_alt: Optional[bool] = False,
):
    """
    returns a regex function that accepts a contig header and returns a bool to keep the contig or not.
    """
    # define filter functions
    if keep_alt is False:
        alt_pattern = re.compile("(alt)", re.I)  # case insensitive

        def alt_keep(header):
            return not bool(alt_pattern.search(header))

        keep = alt_keep  # rename in case there is only 1 filter function

    if regex is not None:
        re_pattern = re.compile(regex)

        def re_keep(header):
            return bool(re_pattern.search(header)) is not invert_match

        keep = re_keep  # rename in case there is only 1 filter function

    # combine filter functions?
    if regex is not None and keep_alt is False:

        def keep(header):
            return re_keep(header) and alt_keep(header)

    return keep  # noqa: IDE is confused


def _delete_extensions(directory: str, exts: list):
    """remove (gzipped) files in a directory matching any given extension"""
    for ext in exts:
        [rm_rf(f) for f in glob_ext_files(directory, ext)]


def _is_genome_dir(dirname):
    """
    Check if a directory contains a fasta file of the same name

    Parameters
    ----------
    dirname : str
        Directory name

    Returns
    ------
    bool
    """
<<<<<<< HEAD
    term = safe(str(term))
    providers = _providers(provider)
    for p in providers:
        for row in p.search(term):
            yield [x.encode("utf-8") for x in list(row[:1]) + [p.name] + list(row[1:])]


# Regular expression to check for region (chr:start-end or genome@chr:start-end)
region_p = re.compile(r"^[^@]+@([^\s]+):(\d+)-(\d+)$")


def _check_minsize(fa, minsize):
    """
    Raise ValueError if there is any sequence that is shorter than minsize.
    If minsize is None the size will not be checked.
    """
    if minsize is None:
        return fa

    for name, seq in fa.items():
        if len(seq) < minsize:
            raise ValueError(f"sequence {name} is shorter than {minsize}")

    return fa


def _genomepy_convert(to_convert, genome, minsize=None):
    """
    Convert a variety of inputs using track2fasta().
    """
    if genome is None:
        raise ValueError("input file is not a FASTA file, need a genome!")

    g = Genome(genome)
    tmpfile = NamedTemporaryFile()
    g.track2fasta(to_convert, tmpfile.name)

    fa = as_seqdict(tmpfile.name)
    return _check_minsize(fa, minsize)


def _as_seqdict_genome_regions(regions, minsize=None):
    """
    Accepts list of regions where the genome is encoded in the region,
    using the genome@chrom:start-end format.
    """
    genomic_regions = {}
    for region in regions:
        genome, region = region.split("@")
        genomic_regions.setdefault(genome, []).append(region)

    # test if all genomes are installed
    for genome in genomic_regions:
        Genome(genome)

    tmpfa = NamedTemporaryFile(mode="w", delete=False)
    for genome, g_regions in genomic_regions.items():
        g = Genome(genome)

        fa = g.track2fasta(g_regions)

        for seq in fa:
            seq.name = f"{genome}@{seq.name}"
            print(seq.__repr__(), file=tmpfa)

    tmpfa.flush()

    # Open tempfile and restore original sequence order
    fa = as_seqdict(tmpfa.name)
    fa = {region: fa[region] for region in regions}
    return _check_minsize(fa, minsize)


@singledispatch
def as_seqdict(to_convert, genome=None, minsize=None):
    """
    Convert input to a dictionary with name as key and sequence as value.

    If the input contains genomic coordinates, the genome needs to be
    specified. If minsize is specified all sequences will be checked if they
    are not shorter than minsize. If regions (or a region file) are used as
    the input, the genome can optionally be specified in the region using the
    following format: genome@chrom:start-end.

    Current supported input types include:
    * FASTA, BED and region files.
    * List or numpy.ndarray of regions.
    * pyfaidx.Fasta object.
    * pybedtools.BedTool object.

    Parameters
    ----------
    to_convert : list, str, pyfaidx.Fasta or pybedtools.BedTool
        Input to convert to FASTA-like dictionary

    genome : str, optional
        Genomepy genome name.

    minsize : int or None, optional
        If specified, check if all sequences have at least size minsize.

    Returns
    -------
        dict with sequence names as key and sequences as value.
    """
    raise NotImplementedError(f"Not implement for {type(to_convert)}")


@as_seqdict.register(list)
def _as_seqdict_list(to_convert, genome=None, minsize=None):
    """
    Accepts list of regions as input.
    """
    if region_p.match(to_convert[0]):
        return _as_seqdict_genome_regions(to_convert, minsize)

    return _genomepy_convert(to_convert, genome, minsize)


@as_seqdict.register(TextIOWrapper)
def _as_seqdict_file_object(to_convert, genome=None, minsize=None):
    """
    Accepts file object as input, should be a FASTA file.
    """
    fa = {x: y for x, y in SimpleFastaParser(to_convert)}
    return _check_minsize(fa, minsize)


@as_seqdict.register(str)
def _as_seqdict_filename(to_convert, genome=None, minsize=None):
    """
    Accepts filename as input.
    """
    if not os.path.exists(to_convert):
        raise ValueError("Assuming filename, but it does not exist")

    f = open(to_convert)
    fa = as_seqdict(f)

    if any(fa):
        return _check_minsize(fa, minsize)

    with open(to_convert) as f:
        line = ""
        while True:
            line = f.readline()
            if line == "":
                break
            if not line.startswith("#"):
                break

        if line == "":
            raise IOError(f"empty file {to_convert}")

        if region_p.match(line.strip()):
            regions = [region.strip() for region in [line] + f.readlines()]
            return _as_seqdict_genome_regions(regions, minsize=None)

    # Biopython parser resulted in empty dict
    # Assuming it's a BED or region file
    return _genomepy_convert(to_convert, genome, minsize)


@as_seqdict.register(pyfaidx.Fasta)
def _as_seqdict_pyfaidx(to_convert, genome=None, minsize=None):
    """
    Accepts pyfaidx.Fasta object as input.
    """
    fa = {k: str(v) for k, v in to_convert.items()}
    return _check_minsize(fa, minsize)


try:
    import pybedtools

    @as_seqdict.register(pybedtools.BedTool)
    def _as_seqdict_bedtool(to_convert, genome=None, minsize=None):
        """
        Accepts pybedtools.BedTool as input.
        """
        return _genomepy_convert(
            ["{}:{}-{}".format(*f[:3]) for f in to_convert], genome, minsize
        )


except ImportError:
    pass

try:
    import numpy as np

    @as_seqdict.register(np.ndarray)
    def _as_seqdict_array(to_convert, genome=None, minsize=None):
        """
        Accepts numpy.ndarray with regions as input.
        """
        return as_seqdict(list(to_convert), genome, minsize)


except ImportError:
    pass
=======
    genome_file = os.path.join(dirname, f"{os.path.basename(dirname)}.fa")
    return os.path.exists(genome_file) or os.path.exists(f"{genome_file}.gz")
>>>>>>> 1ddec9e4
<|MERGE_RESOLUTION|>--- conflicted
+++ resolved
@@ -1,27 +1,17 @@
 """Module-level functions."""
 import os
 import re
-<<<<<<< HEAD
-import sys
 from functools import singledispatch
 from io import TextIOWrapper
-
-from appdirs import user_config_dir, user_cache_dir
-import norns
+from tempfile import NamedTemporaryFile
+from typing import Optional
+
 import pyfaidx
+from appdirs import user_config_dir
 from Bio.SeqIO.FastaIO import SimpleFastaParser
-from tempfile import NamedTemporaryFile
-
-from genomepy.__about__ import __version__
-=======
-from typing import Optional
-
-from appdirs import user_config_dir
-from pyfaidx import FastaIndexingError, IndexNotFoundError
 
 from genomepy.annotation import Annotation
 from genomepy.config import config
->>>>>>> 1ddec9e4
 from genomepy.exceptions import GenomeDownloadError
 from genomepy.files import (
     _apply_fasta_regex_func,
@@ -43,65 +33,6 @@
     safe,
     try_except_pass,
 )
-<<<<<<< HEAD
-
-config = norns.config("genomepy", default="cfg/default.yaml")
-
-
-def clean():
-    """Remove cached data on providers"""
-    my_cache_dir = os.path.join(user_cache_dir("genomepy"), __version__)
-    rm_rf(my_cache_dir)
-    mkdir_p(my_cache_dir)
-    print("All clean!")
-
-
-def manage_config(cmd):
-    """Manage genomepy config file."""
-    if cmd == "file":
-        print(config.config_file)
-    elif cmd == "show":
-        with open(config.config_file) as f:
-            print(f.read())
-    elif cmd == "generate":
-        config_dir = user_config_dir("genomepy")
-        if not os.path.exists(config_dir):
-            mkdir_p(config_dir)
-
-        new_config = os.path.join(config_dir, "genomepy.yaml")
-        # existing config must be removed before norns picks up the default again
-        if os.path.exists(new_config):
-            os.unlink(new_config)
-        default_config = norns.config(
-            "genomepy", default="cfg/default.yaml"
-        ).config_file
-        with open(new_config, "w") as fout, open(default_config) as fin:
-            fout.write(fin.read())
-        config.config_file = new_config
-        print(f"Created config file {new_config}")
-    else:
-        raise ValueError(f"Invalid config command: {cmd}")
-
-
-def _online_providers():
-    """Return a list of online providers as objects"""
-    providers = []
-    for p in ProviderBase.list_providers():
-        try:
-            providers.append(ProviderBase.create(p))
-        except ConnectionError as e:
-            sys.stderr.write(str(e))
-    return providers
-
-
-def _providers(provider=None):
-    """
-    Return a list of provider objects:
-    either the specified provider, or all online providers
-    """
-    return [ProviderBase.create(provider)] if provider else _online_providers()
-=======
->>>>>>> 1ddec9e4
 
 
 def list_available_genomes(provider=None):
@@ -146,79 +77,6 @@
     return []
 
 
-<<<<<<< HEAD
-def generate_exports(genomes_dir=None):
-    """Print export commands for setting environment variables."""
-    env = []
-    for name in list_installed_genomes(genomes_dir):
-        try:
-            g = Genome(name)
-            env_name = re.sub(r"[^\w]+", "_", name).upper()
-            env.append(f"export {env_name}={g.filename}")
-        except (pyfaidx.FastaIndexingError, FileNotFoundError):
-            pass
-    return env
-
-
-def generate_env(fname="exports.txt", genomes_dir=None):
-    """
-    Generate file with exports.
-
-    By default this is .config/genomepy/exports.txt.
-
-    An alternative file name or file path is accepted too.
-
-    Parameters
-    ----------
-    fname: str, optional
-        Absolute path or name of the output file.
-
-    genomes_dir: str, optional
-        Directory with installed genomes to export.
-    """
-    fname1 = os.path.expanduser(fname)
-    fname2 = os.path.join(user_config_dir("genomepy"), fname)
-    fname = fname1 if os.path.isabs(fname1) else fname2
-    mkdir_p(os.path.dirname(fname))
-    with open(fname, "w") as fout:
-        for env in generate_exports(genomes_dir):
-            fout.write(f"{env}\n")
-
-
-def _lazy_provider_selection(name, provider=None):
-    """return the first PROVIDER which has genome NAME"""
-    providers = _providers(provider)
-    for p in providers:
-        if name in p.genomes or (
-            p.name == "URL" and try_except_pass(ValueError, check_url, name)
-        ):
-            return p
-
-    raise GenomeDownloadError(
-        f"{name} not found on {', '.join([p.name for p in providers])}."
-    )
-
-
-def _provider_selection(name, localname, genomes_dir, provider=None):
-    """
-    Return a provider object
-
-    First tries to return a specified provider,
-    Second tries to return the provider from the README
-    Third tries to return the first provider which has the genome (Ensembl>UCSC>NCBI)
-    """
-    if provider is None:
-        readme = os.path.join(genomes_dir, localname, "README.txt")
-        m, _ = read_readme(readme)
-        p = m["provider"].lower()
-        if p in ["ensembl", "ucsc", "ncbi"]:
-            provider = p
-
-    return _lazy_provider_selection(name, provider)
-
-
-=======
->>>>>>> 1ddec9e4
 def install_genome(
     name: str,
     provider: Optional[str] = None,
@@ -424,7 +282,11 @@
             g = Genome(name, genomes_dir, build_index=False)
             env_name = re.sub(r"[^\w]+", "_", name).upper()
             env.append(f"export {env_name}={g.filename}")
-        except (FastaIndexingError, IndexNotFoundError, FileNotFoundError):
+        except (
+            pyfaidx.FastaIndexingError,
+            pyfaidx.IndexNotFoundError,
+            FileNotFoundError,
+        ):
             pass
     return env
 
@@ -556,12 +418,8 @@
     ------
     bool
     """
-<<<<<<< HEAD
-    term = safe(str(term))
-    providers = _providers(provider)
-    for p in providers:
-        for row in p.search(term):
-            yield [x.encode("utf-8") for x in list(row[:1]) + [p.name] + list(row[1:])]
+    genome_file = os.path.join(dirname, f"{os.path.basename(dirname)}.fa")
+    return os.path.exists(genome_file) or os.path.exists(f"{genome_file}.gz")
 
 
 # Regular expression to check for region (chr:start-end or genome@chr:start-end)
@@ -634,30 +492,24 @@
 def as_seqdict(to_convert, genome=None, minsize=None):
     """
     Convert input to a dictionary with name as key and sequence as value.
-
     If the input contains genomic coordinates, the genome needs to be
     specified. If minsize is specified all sequences will be checked if they
     are not shorter than minsize. If regions (or a region file) are used as
     the input, the genome can optionally be specified in the region using the
     following format: genome@chrom:start-end.
-
     Current supported input types include:
     * FASTA, BED and region files.
     * List or numpy.ndarray of regions.
     * pyfaidx.Fasta object.
     * pybedtools.BedTool object.
-
     Parameters
     ----------
     to_convert : list, str, pyfaidx.Fasta or pybedtools.BedTool
         Input to convert to FASTA-like dictionary
-
     genome : str, optional
         Genomepy genome name.
-
     minsize : int or None, optional
         If specified, check if all sequences have at least size minsize.
-
     Returns
     -------
         dict with sequence names as key and sequences as value.
@@ -757,8 +609,4 @@
 
 
 except ImportError:
-    pass
-=======
-    genome_file = os.path.join(dirname, f"{os.path.basename(dirname)}.fa")
-    return os.path.exists(genome_file) or os.path.exists(f"{genome_file}.gz")
->>>>>>> 1ddec9e4
+    pass