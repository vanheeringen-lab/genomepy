import os.path
import re
import sys

from bisect import bisect
from glob import glob
from pyfaidx import Fasta, Sequence
from random import random

from genomepy.plugin import get_active_plugins
from genomepy.provider import ProviderBase
from genomepy.utils import (
    read_readme,
    write_readme,
    get_genomes_dir,
    get_localname,
    glob_ext_files,
    generate_fa_sizes,
    generate_gap_bed,
    safe,
)


class Genome(Fasta):
    """
    Get pyfaidx Fasta object of genome

    Also generates an index file of the genome

    Parameters
    ----------
    name : str
        Genome name

    genomes_dir : str
        Genome installation directory

    Returns
    -------
    pyfaidx.Fasta object
    """

<<<<<<< HEAD
    def __init__(self, name, genome_dir=None):
        self.name, filename = self._get_name_and_filename(name, genome_dir)
        super(Genome, self).__init__(filename)

        # file paths
        self.genome_file = filename
        self.genome_dir = os.path.dirname(self.genome_file)
        self.index_file = self.genome_file + ".fai"
        self.readme_file = os.path.join(self.genome_dir, "README.txt")
        self.annotation_gtf_file, self.annotation_bed_file = self.get_annotations()
        self.sizes_file = None
        self.gaps_file = None

        # genome attributes
        self.sizes = {}  # populate with contig_sizes()
        self.gaps = {}  # populate with gap_sizes()
=======
    def __init__(self, name, genomes_dir=None):
        self.name = os.path.basename(re.sub(".fa(.gz)?$", "", get_localname(name)))
        self.genomes_dir = get_genomes_dir(genomes_dir)
        self.genome_dir = os.path.join(self.genomes_dir, self.name)
        self.filename = self._get_filename(name)
        super(Genome, self).__init__(self.filename)

>>>>>>> 27607f95
        metadata = self._read_metadata()
        self.tax_id = metadata.get("tax_id")
        self.assembly_accession = metadata.get("assembly_accession")

        # plugins & their properties
        self.props = {}
        for plugin in get_active_plugins():
            self.props[plugin.name()] = plugin.get_properties(self)

<<<<<<< HEAD
    @staticmethod
    def _get_name_and_filename(name, genome_dir=None):
=======
    def _get_filename(self, name):
>>>>>>> 27607f95
        """
        accepts path to a fasta file, path to a fasta folder, or
        the name of a genome (e.g. hg38).

        returns the abspath to the fasta file
        """
<<<<<<< HEAD
        stripped_name = get_localname(name)
        stripped_name = re.sub(".fa(.gz)?$", "", stripped_name)

        if os.path.isfile(name):
            filename = name
            name = os.path.basename(stripped_name)
        elif os.path.isdir(name) and glob_ext_files(name)[0].startswith(
            os.path.basename(name) + ".fa"
        ):
            filename = glob_ext_files(name)[0]
            name = os.path.basename(stripped_name)
        else:
            fasta_dir = os.path.join(get_genome_dir(genome_dir), stripped_name)
            filenames = glob_ext_files(fasta_dir)
            if len(filenames) == 1:
                filename = filenames[0]
            elif len(filenames) == 0:
                raise FileNotFoundError(
                    f"no *.fa files found in genome_dir {fasta_dir}"
                )
            else:
                filename = os.path.join(fasta_dir, stripped_name + ".fa")
                if filename not in filenames:
                    filename += ".gz"
                if filename not in filenames:
                    raise Exception(
                        f"Multiple fasta files found, but not {stripped_name}.fa!"
                    )
            name = stripped_name
=======
        path_name = os.path.abspath(os.path.expanduser(name))
        if os.path.isfile(path_name):
            return path_name
>>>>>>> 27607f95

        for f in glob_ext_files(path_name) + glob_ext_files(self.genome_dir):
            if self.name + ".fa" in os.path.basename(f):
                return f

        raise FileNotFoundError(
            f"could not find {self.name}.fa(.gz) in genome_dir {self.genome_dir}"
        )

    @property
    def sizes_file(self):
        return self.__sizes_file

    @sizes_file.setter
    def sizes_file(self, sizes_file=None):
        if sizes_file is None:
            sizes_file = self.genome_file + ".sizes"
        self.__sizes_file = sizes_file

    @sizes_file.getter
    def sizes_file(self):
        """generate the file if nonexistent upon request"""
        if not os.path.exists(self.__sizes_file):
            generate_fa_sizes(self.genome_file, self.__sizes_file)
        return self.__sizes_file

    @property
    def gaps_file(self):
        return self.__gaps_file

    @gaps_file.setter
    def gaps_file(self, gaps_file=None):
        if gaps_file is None:
            gaps_file = os.path.join(self.genome_dir, self.name + ".gaps.bed")
        self.__gaps_file = gaps_file

    @gaps_file.getter
    def gaps_file(self):
        """generate the file if nonexistent upon request"""
        if not os.path.exists(self.__gaps_file):
            generate_gap_bed(self.genome_file, self.__gaps_file)
        return self.__gaps_file

    def get_annotations(self):
        """returns the file paths to the (gzipped) annotation files"""
        pattern = os.path.join(self.genome_dir, self.name + ".annotation.")
        gtf = glob(pattern + "gtf*")
        bed = glob(pattern + "bed*")
        return gtf, bed

    def _read_metadata(self):
        """
        Read genome metadata from genome README.txt (if it exists).
        """
<<<<<<< HEAD
        metadata, lines = read_readme(self.readme_file)
=======
        readme = os.path.join(self.genome_dir, "README.txt")
        metadata, lines = read_readme(readme)
>>>>>>> 27607f95

        update_metadata = False
        if metadata["genome url"] != "na":
            for key in ["provider", "tax_id", "assembly_accession"]:
                if key not in metadata:
                    update_metadata = True
                    break
        if not update_metadata:
            return metadata

        print(f"Updating metadata in README.txt", file=sys.stderr)

        if "provider" not in metadata:
            url = metadata.get("genome url", "").lower()
            for provider in ["Ensembl", "UCSC", "NCBI"]:
                if provider.lower() in url:
                    metadata["provider"] = provider
            else:
                metadata["provider"] = "Unknown"

        if "tax_id" not in metadata or "assembly_accession" not in metadata:
            name = safe(metadata.get("original name", ""))
            p = None
            genome = None
            if metadata["provider"] != "Unknown" and name:
                p = ProviderBase.create(metadata["provider"])
                genome = p.genomes.get(name)

            if "tax_id" not in metadata:
                metadata["tax_id"] = "na"
                if genome:
                    taxid = p.genome_taxid(genome)
                    taxid = str(taxid) if taxid != 0 else "na"
                    metadata["tax_id"] = taxid

            if "assembly_accession" not in metadata:
                metadata["assembly_accession"] = "na"
                if genome:
                    accession = p.assembly_accession(genome)
                    metadata["assembly_accession"] = accession

        write_readme(self.readme_file, metadata, lines)
        return metadata

    def _bed_to_seqs(self, track, stranded=False, extend_up=0, extend_down=0):
        bufsize = 10000
        with open(track) as fin:
            lines = fin.readlines(bufsize)
            for line in lines:
                if line.startswith("#") or line.startswith("track"):
                    continue

                vals = line.strip().split("\t")
                chrom, start, end = str(vals[0]), int(vals[1]), int(vals[2])
                name = f"{chrom}:{start}-{end}"

                # there might be more...
                starts = [start]
                ends = [end]

                # BED4: add name column to name
                if len(vals) >= 4:
                    name = " ".join((name, vals[3]))

                # BED5: check strandedness
                rc = False
                if stranded and len(vals) >= 6:
                    rc = vals[5] == "-"

                # BED12: get all blocks
                if len(vals) >= 12:
                    starts = [int(x) for x in vals[11].split(",")[:-1]]
                    sizes = [int(x) for x in vals[10].split(",")[:-1]]
                    starts = [start + x for x in starts]
                    ends = [start + size for start, size in zip(starts, sizes)]
                # convert to 1-based counting
                starts = [start + 1 for start in starts]

                # extend
                if extend_up:
                    if rc:
                        ends[-1] += extend_up
                    else:
                        starts[0] -= extend_up
                if extend_down:
                    if rc:
                        starts[0] -= extend_down
                    else:
                        ends[-1] += extend_down

                intervals = zip(starts, ends)
                seq = self.get_spliced_seq(chrom, intervals, rc)
                yield Sequence(name, seq.seq)

                # load more lines if needed
                lines += fin.readlines(1)

    def _region_to_seq(self, region, extend_up=0, extend_down=0):
        chrom, coords = region.strip().split(":")
        start, end = [int(c) for c in coords.split("-")]
        start += 1
        start -= extend_up
        end += extend_down
        seq = self.get_seq(chrom, start, end)
        return seq.seq

    def _regions_to_seqs(self, track, extend_up=0, extend_down=0):
        if isinstance(track, list):
            for region in track:
                name = region.strip()
                seq = self._region_to_seq(name, extend_up, extend_down)
                yield Sequence(name, seq)
        else:
            with open(track) as fin:
                bufsize = 10000
                lines = fin.readlines(bufsize)
                for region in lines:
                    name = region.strip()
                    seq = self._region_to_seq(name, extend_up, extend_down)
                    yield Sequence(name, seq)

                    # load more lines if needed
                    lines += fin.readlines()

    @staticmethod
    def get_track_type(track):
        # region_p example: "chr1:123-456"
        region_p = re.compile(r"^(.+):(\d+)-(\d+)$")
        if not isinstance(track, (str, bytes)) and isinstance(track, (list, tuple)):
            if isinstance(track[0], (str, bytes)) and region_p.search(track[0]):
                return "interval"
        with open(track) as fin:
            line = fin.readline().strip()
        if region_p.search(line):
            return "interval"
        return "bed"

    def track2fasta(
        self, track, fastafile=None, stranded=False, extend_up=0, extend_down=0
    ):
        """
        Return a list of fasta sequences as Sequence objects
        as directed from the track(s).

        Params:
        track: list/region file/bed file
            region(s) you wish to translate to fasta.
            Example input files can be found in genomepy/tests/data/regions.*

        fastafile: bool , optional
            return Sequences as list or save to file? (default: list)

        stranded: bool , optional
            return sequences for both strands? Required BED6 (or higher) as input (default: False)

        extend up/down: int , optional
            extend the sequences to either side? (command is strand sensitive, default: 0)
        """
        track_type = self.get_track_type(track)
        if track_type == "interval":
            seqqer = self._regions_to_seqs(
                track, extend_up=extend_up, extend_down=extend_down
            )
        else:
            seqqer = self._bed_to_seqs(
                track, stranded=stranded, extend_up=extend_up, extend_down=extend_down
            )

        if fastafile:
            with open(fastafile, "w") as fout:
                for seq in seqqer:
                    fout.write(f"{seq.__repr__()}\n")
        else:
            return [seq for seq in seqqer]

    def contig_sizes(self):
        """Return sizes per contig.

        Returns
        -------
        contig_sizes : dict
            a dictionary with contigs as key and their lengths as values
        """
        with open(self.sizes_file) as f:
            for line in f:
                contig, length = line.strip().split("\t")
                self.sizes[contig] = length
        return self.sizes

    def gap_sizes(self):
        """Return gap sizes per chromosome.

        Returns
        -------
        gap_sizes : dict
            a dictionary with chromosomes as key and the total number of
            Ns as values
        """
        with open(self.gaps_file) as f:
            for line in f:
                chrom, start, end = line.strip().split("\t")
                start, end = int(start), int(end)
                self.gaps[chrom] = self.gaps.get(chrom, 0) + end - start
        return self.gaps

    @staticmethod
    def _weighted_selection(l, n):
        """
        Selects n random elements from a list of (weight, item) tuples.
        Based on code snippet by Nick Johnson
        """
        cuml = []
        items = []
        total_weight = 0.0
        for weight, item in l:
            total_weight += weight
            cuml.append(total_weight)
            items.append(item)

        return [items[bisect(cuml, random() * total_weight)] for _ in range(n)]

    def get_random_sequences(
        self, n=10, length=200, chroms=None, max_n=0.1, outtype="list"
    ):
        """Return random genomic sequences.

        Parameters
        ----------
        n : int , optional
            Number of sequences to return.

        length : int , optional
            Length of sequences to return.

        chroms : list , optional
            Return sequences only from these chromosomes.

        max_n : float , optional
            Maximum fraction of Ns.

        outtype : string , optional
            return the output as list or string.
            Options: "list" or "string", default: "list".

        Returns
        -------
        coords : list of lists/strings
            List with [chrom, start, end] genomic coordinates.
            String with "chrom:start-end" genomic coordinates
            (can be used as input for track2fasta).
        """
        if not chroms:
            chroms = self.keys()
        if self.gaps is None:
            self.gap_sizes()

        # dict of chromosome sizes after subtracting the number of Ns
        sizes = dict(
            [(chrom, len(self[chrom]) - self.gaps.get(chrom, 0)) for chrom in chroms]
        )

        # list of (tuples with) chromosomes and their size
        # (if that size is long enough for random sequence selection)
        lengths = [
            (sizes[x], x)
            for x in chroms
            if sizes[x] / len(self[x]) > 0.1 and sizes[x] > 10 * length
        ]
        if len(lengths) == 0:
            raise Exception("No contigs of sufficient size were found.")

        # random list of chromosomes from lengths (can have duplicates)
        chroms = self._weighted_selection(lengths, n)

        coords = []
        retries = 100
        cutoff = length * max_n
        for chrom in chroms:
            for _ in range(retries):
                start = int(random() * (sizes[chrom] - length))
                end = start + length
                count_n = self[chrom][start:end].seq.upper().count("N")
                if count_n <= cutoff:
                    break
            else:
                raise Exception(
                    f"Random subset ran {retries} times, "
                    f"but could not find a sequence with less than {cutoff} N's in {chrom}.\n"
                    "You can specify contigs using the CHROMS argument."
                )

            # list output example ["chr1", 123, 456]
            coords.append([chrom, start, end])

        if outtype != "list":
            # bed output example: "chr1:123-456"
            for i, region in enumerate(coords):
                coords[i] = [f"{region[0]}:{region[1]}-{region[2]}"]

        return coords<|MERGE_RESOLUTION|>--- conflicted
+++ resolved
@@ -40,13 +40,14 @@
     pyfaidx.Fasta object
     """
 
-<<<<<<< HEAD
-    def __init__(self, name, genome_dir=None):
-        self.name, filename = self._get_name_and_filename(name, genome_dir)
-        super(Genome, self).__init__(filename)
+    def __init__(self, name, genomes_dir=None):
+        self.name = os.path.basename(re.sub(".fa(.gz)?$", "", get_localname(name)))
+        self.genomes_dir = get_genomes_dir(genomes_dir)
+        self.filename = self._get_filename(name)
+        super(Genome, self).__init__(self.filename)
 
         # file paths
-        self.genome_file = filename
+        self.genome_file = self.filename
         self.genome_dir = os.path.dirname(self.genome_file)
         self.index_file = self.genome_file + ".fai"
         self.readme_file = os.path.join(self.genome_dir, "README.txt")
@@ -57,15 +58,6 @@
         # genome attributes
         self.sizes = {}  # populate with contig_sizes()
         self.gaps = {}  # populate with gap_sizes()
-=======
-    def __init__(self, name, genomes_dir=None):
-        self.name = os.path.basename(re.sub(".fa(.gz)?$", "", get_localname(name)))
-        self.genomes_dir = get_genomes_dir(genomes_dir)
-        self.genome_dir = os.path.join(self.genomes_dir, self.name)
-        self.filename = self._get_filename(name)
-        super(Genome, self).__init__(self.filename)
-
->>>>>>> 27607f95
         metadata = self._read_metadata()
         self.tax_id = metadata.get("tax_id")
         self.assembly_accession = metadata.get("assembly_accession")
@@ -75,60 +67,24 @@
         for plugin in get_active_plugins():
             self.props[plugin.name()] = plugin.get_properties(self)
 
-<<<<<<< HEAD
-    @staticmethod
-    def _get_name_and_filename(name, genome_dir=None):
-=======
     def _get_filename(self, name):
->>>>>>> 27607f95
         """
         accepts path to a fasta file, path to a fasta folder, or
         the name of a genome (e.g. hg38).
 
         returns the abspath to the fasta file
         """
-<<<<<<< HEAD
-        stripped_name = get_localname(name)
-        stripped_name = re.sub(".fa(.gz)?$", "", stripped_name)
-
-        if os.path.isfile(name):
-            filename = name
-            name = os.path.basename(stripped_name)
-        elif os.path.isdir(name) and glob_ext_files(name)[0].startswith(
-            os.path.basename(name) + ".fa"
-        ):
-            filename = glob_ext_files(name)[0]
-            name = os.path.basename(stripped_name)
-        else:
-            fasta_dir = os.path.join(get_genome_dir(genome_dir), stripped_name)
-            filenames = glob_ext_files(fasta_dir)
-            if len(filenames) == 1:
-                filename = filenames[0]
-            elif len(filenames) == 0:
-                raise FileNotFoundError(
-                    f"no *.fa files found in genome_dir {fasta_dir}"
-                )
-            else:
-                filename = os.path.join(fasta_dir, stripped_name + ".fa")
-                if filename not in filenames:
-                    filename += ".gz"
-                if filename not in filenames:
-                    raise Exception(
-                        f"Multiple fasta files found, but not {stripped_name}.fa!"
-                    )
-            name = stripped_name
-=======
         path_name = os.path.abspath(os.path.expanduser(name))
         if os.path.isfile(path_name):
             return path_name
->>>>>>> 27607f95
-
-        for f in glob_ext_files(path_name) + glob_ext_files(self.genome_dir):
+
+        default_genome_dir = os.path.join(self.genomes_dir, self.name)
+        for f in glob_ext_files(path_name) + glob_ext_files(default_genome_dir):
             if self.name + ".fa" in os.path.basename(f):
                 return f
 
         raise FileNotFoundError(
-            f"could not find {self.name}.fa(.gz) in genome_dir {self.genome_dir}"
+            f"could not find {self.name}.fa(.gz) in genome_dir {default_genome_dir}"
         )
 
     @property
@@ -176,12 +132,7 @@
         """
         Read genome metadata from genome README.txt (if it exists).
         """
-<<<<<<< HEAD
         metadata, lines = read_readme(self.readme_file)
-=======
-        readme = os.path.join(self.genome_dir, "README.txt")
-        metadata, lines = read_readme(readme)
->>>>>>> 27607f95
 
         update_metadata = False
         if metadata["genome url"] != "na":
