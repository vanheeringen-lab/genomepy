<<<<<<< HEAD
=======
"""Plugin class, modules & related functions"""
import os
import re

from genomepy.config import config

__all__ = ["Plugin", "manage_plugins", "get_active_plugins"]


class Plugin:
    """Plugin base class."""

    def __init__(self):
        self.name = convert(type(self).__name__).replace("_plugin", "")
        self.active = False

    def activate(self):
        self.active = True

    def deactivate(self):
        self.active = False

    def after_genome_download(self, genome, threads, force):
        raise NotImplementedError("plugin should implement this method")

    def get_properties(self, genome):
        raise NotImplementedError("plugin should implement this method")


def convert(name: str) -> str:
    """
    Convert CamelCase to underscore. e.g. StarPlugin -> star_plugin

    Parameters
    ----------
    name : str
        Camelcase string

    Returns
    -------
    name : str
        Converted name
    """
    s1 = re.sub("(.)([A-Z][a-z]+)", r"\1_\2", name)
    return re.sub("([a-z0-9])([A-Z])", r"\1_\2", s1).lower()


def list_plugins() -> list:
    plugin_dir = os.path.dirname(os.path.realpath(__file__))
    plugin_files = [f for f in os.listdir(plugin_dir) if f.endswith(".py")]
    plugin_names = [f[:-3] for f in plugin_files if not f.startswith("_")]
    return plugin_names


def init_plugins():
    """
    create a dictionary of plugin instances

    Returns
    -------
    plugins : dictionary
        key is plugin name, value Plugin object
    """
    # import plugins
    for plugin in list_plugins():
        __import__(f"genomepy.plugins.{plugin}")

    # for each Plugin subclass, save an instance to a dict
    d = {}
    active_plugins = config.get("plugin", [])
    for c in Plugin.__subclasses__():
        ins = c()

        if ins.name in active_plugins:
            ins.activate()

        d[ins.name] = ins

    return d


PLUGINS = init_plugins()


def get_active_plugins() -> list:
    """Returns all active plugin instances."""
    return [inst for name, inst in PLUGINS.items() if inst.active]


def activate(name):
    """Activate plugin.

    Parameters
    ----------
    name : str
        Plugin name.
    """
    if name in PLUGINS:
        PLUGINS[name].activate()
    else:
        raise ValueError(f"plugin {name} not found")


def deactivate(name):
    """Deactivate plugin.

    Parameters
    ----------
    name : str
        Plugin name.
    """
    if name in PLUGINS:
        PLUGINS[name].deactivate()
    else:
        raise ValueError(f"plugin {name} not found")


def show_plugins():
    active_plugins = config.get("plugin", [])
    print("{:20}{}".format("plugin", "enabled"))
    for plugin in sorted(PLUGINS):
        print(
            "{:20}{}".format(plugin, {False: "", True: "*"}[plugin in active_plugins])
        )


def manage_plugins(command: str, plugin_names: list = None):
    """
    Manage genomepy plugins

    Parameters
    ----------
    command : str
        command to perform. Options:

        list
            show plugins and status
        enable
            enable plugins
        disable
            disable plugins
    plugin_names : list
        plugin names for the enable/disable command
    """
    if command in ["show", "list"]:
        return show_plugins()

    active_plugins = config.get("plugin", [])
    for name in plugin_names if plugin_names else []:
        if name not in PLUGINS:
            raise ValueError(f"Unknown plugin: '{name}'.")

    if command in ["enable", "activate"]:
        [active_plugins.append(name) for name in plugin_names]

    elif command in ["disable", "deactivate"]:
        [active_plugins.remove(name) for name in plugin_names]

    else:
        raise ValueError(
            f"Invalid plugin command: '{command}'. Options: 'list', 'enable' or 'disable'."
        )

    active_plugins = sorted(list(set(active_plugins)))
    config["plugin"] = active_plugins
    config.save()
    print(f"Enabled plugins: {', '.join(active_plugins)}")
>>>>>>> e2806bff
<|MERGE_RESOLUTION|>--- conflicted
+++ resolved
@@ -1,5 +1,3 @@
-<<<<<<< HEAD
-=======
 """Plugin class, modules & related functions"""
 import os
 import re
@@ -166,5 +164,4 @@
     active_plugins = sorted(list(set(active_plugins)))
     config["plugin"] = active_plugins
     config.save()
-    print(f"Enabled plugins: {', '.join(active_plugins)}")
->>>>>>> e2806bff
+    print(f"Enabled plugins: {', '.join(active_plugins)}")