"""Genome providers."""
import sys
import requests
import re
import os
import norns
import time
<<<<<<< HEAD
import xmltodict
=======
import gzip
>>>>>>> e99b10b6
import shutil
import tarfile
import subprocess as sp

from psutil import virtual_memory
from tempfile import TemporaryDirectory
from urllib.request import urlopen, urlretrieve, urlcleanup, URLError
from bucketcache import Bucket
from pyfaidx import Fasta
from appdirs import user_cache_dir

from genomepy import exceptions
<<<<<<< HEAD
from genomepy.utils import filter_fasta, get_localname, get_file_info
=======
from genomepy.utils import filter_fasta, get_localname, read_url
>>>>>>> e99b10b6
from genomepy.__about__ import __version__

my_cache_dir = os.path.join(user_cache_dir("genomepy"), __version__)
# Create .cache dir if it does not exist
if not os.path.exists(my_cache_dir):
    os.makedirs(my_cache_dir)

cached = Bucket(my_cache_dir, days=7)

config = norns.config("genomepy", default="cfg/default.yaml")


def download_and_generate_annotation(genome_dir, annot_url, localname):
    """download annotation file, convert to intermediate file and generate output files"""

    # create output directory if missing
    out_dir = os.path.join(genome_dir, localname)
    if not os.path.exists(out_dir):
        os.mkdir(out_dir)

    # download to tmp dir. Move files on completion.
    with TemporaryDirectory(dir=out_dir) as tmpdir:
        ext, gz = get_file_info(annot_url)
        annot_file = os.path.join(tmpdir, localname + ".annotation" + ext)
        urlretrieve(annot_url, annot_file)

        # unzip input file (if needed)
        if gz:
            cmd = "mv {0} {1} && gunzip -f {1}"
            sp.check_call(cmd.format(annot_file, annot_file + ".gz"), shell=True)

        # generate intermediate file (GenePred)
        pred_file = annot_file.replace(ext, ".gp")
        if "bed" in ext:
            cmd = "bedToGenePred {0} {1}"
        elif "gff" in ext:
            cmd = "gff3ToGenePred -geneNameAttr=gene {0} {1}"
        elif "gtf" in ext:
            cmd = "gtfToGenePred {0} {1}"
        elif "txt" in ext:
            # UCSC annotations only
            with open(annot_file) as f:
                cols = f.readline().split("\t")

            start_col = 1
            for i, col in enumerate(cols):
                if col == "+" or col == "-":
                    start_col = i - 1
                    break
            end_col = start_col + 10

            cmd = f"cat {{0}} | cut -f{start_col}-{end_col} > {{1}}"
        sp.check_call(cmd.format(annot_file, pred_file), shell=True)

        # generate gzipped gtf file (if required)
        gtf_file = annot_file.replace(ext, ".gtf")
        if "gtf" not in ext:
            cmd = "genePredToGtf file {0} {1} && gzip -f {1}"
            sp.check_call(cmd.format(pred_file, gtf_file), shell=True)

        # generate gzipped bed file (if required)
        bed_file = annot_file.replace(ext, ".bed")
        if "bed" not in ext:
            cmd = "genePredToBed {0} {1} && gzip -f {1}"
            sp.check_call(cmd.format(pred_file, bed_file), shell=True)

        # if input file was gtf/bed, gzip it
        if ext in [".gtf", ".bed"]:
            cmd = "gzip -f {}"
            sp.check_call(cmd.format(annot_file), shell=True)

        # transfer the files from the tmpdir to the genome_dir
        for f in [gtf_file + ".gz", bed_file + ".gz"]:
            src = f
            dst = os.path.join(out_dir, os.path.basename(f))
            shutil.move(src, dst)


def attempt_download_and_report_back(genome_dir, annot_url, localname):
    try:
        sys.stderr.write("Using {}\n".format(annot_url))
        download_and_generate_annotation(
            genome_dir=genome_dir, annot_url=annot_url, localname=localname
        )
        sys.stderr.write("Annotation download successful\n")

        # add log entry
        readme = os.path.join(genome_dir, localname, "README.txt")
        with open(readme, "a") as f:
            f.write("Annotation url: {}\n".format(annot_url))

    except Exception:
        sys.stderr.write(
            "\nCould not download {}\n".format(annot_url)
            + "If you think the annotation should be there, please file a bug report at:\n"
            + "https://github.com/vanheeringen-lab/genomepy/issues\n"
        )
        raise


class ProviderBase(object):
    """Provider base class.

    Use to get a list of available providers:
    >>> ProviderBase.list_providers()
    ['UCSC', 'NCBI', 'Ensembl']

    Create a provider:
    >>> p = ProviderBase.create("UCSC")
    >>> for name, desc in p.search("hg38"):
    ...     print(desc)
    Human Dec. 2013 (GRCh38/hg38) Genome at UCSC
    """

    _providers = {}
    name = None

    @classmethod
    def create(cls, name):
        """Create a provider based on the provider name.

        Parameters
        ----------
        name : str
            Name of the provider (eg. UCSC, Ensembl, ...)

        Returns
        -------
        provider : Provider instance
            Provider instance.
        """
        try:
            return cls._providers[name.lower()]()
        except KeyError:
            raise Exception("Unknown provider")

    @classmethod
    def register_provider(cls, provider):
        """Register method to keep list of providers."""

        def decorator(subclass):
            """Register as decorator function."""
            cls._providers[provider.lower()] = subclass
            subclass.name = provider.lower()
            return subclass

        return decorator

    @classmethod
    def list_providers(cls):
        """List available providers."""
        return cls._providers.keys()

    @classmethod
    def list_install_options(cls, name=None):
        """List provider specific install options"""
        if name is None:
            return {}
        elif name.lower() not in cls._providers:
            raise Exception("Unknown provider")
        else:
            provider = cls._providers[name.lower()]
            return provider.list_install_options()

    def __hash__(self):
        return hash(str(self.__class__))

    def tar_to_bigfile(self, fname, outfile):
        """Convert tar of multiple FASTAs to one file."""
        fnames = []
        with TemporaryDirectory() as tmpdir:
            # Extract files to temporary directory
            with tarfile.open(fname) as tar:
                tar.extractall(path=tmpdir)
            for root, _, files in os.walk(tmpdir):
                fnames += [os.path.join(root, fname) for fname in files]

            # Concatenate
            with open(outfile, "w") as out:
                for infile in fnames:
                    for line in open(infile):
                        out.write(line)
                    os.unlink(infile)

    def download_genome(
        self,
        name,
        genome_dir,
        localname=None,
        mask="soft",
        regex=None,
        invert_match=False,
        bgzip=None,
        **kwargs,
    ):
        """
        Download a (gzipped) genome file to a specific directory

        Parameters
        ----------
        name : str
            Genome / species name

        genome_dir : str
            Directory to install genome

        localname : str , optional
            Custom name for your genome

        mask: str , optional
            Masking, soft, hard or none (all other strings)

        regex : str , optional
            Regular expression to select specific chromosome / scaffold names.

        invert_match : bool , optional
            Set to True to select all chromosomes that don't match the regex.

        bgzip : bool , optional
            If set to True the genome FASTA file will be compressed using bgzip.
            If not specified, the setting from the configuration file will be used.
        """
        genome_dir = os.path.expanduser(genome_dir)
        if not os.path.exists(genome_dir):
            os.makedirs(genome_dir)

        dbname, link = self.get_genome_download_link(name, mask=mask, **kwargs)
        myname = get_localname(dbname, localname)
        if not os.path.exists(os.path.join(genome_dir, myname)):
            os.makedirs(os.path.join(genome_dir, myname))

        sys.stderr.write("Downloading genome from {}...\n".format(link))

        # download to tmp dir. Move genome on completion.
        # tmp dir is in genome_dir to prevent moving the genome between disks
        with TemporaryDirectory(dir=os.path.join(genome_dir, myname)) as tmpdir:
            fname = os.path.join(tmpdir, myname + ".fa")

            # actual download
            urlcleanup()
            with urlopen(link) as response:
                # check available memory vs file size.
                available_memory = int(virtual_memory().available)
                file_size = int(response.info()["Content-Length"])
                # download file in chunks if >75% of memory would be used
                cutoff = int(available_memory * 0.75)
                chunk_size = None if file_size < cutoff else cutoff
                with open(fname, "wb") as f_out:
                    shutil.copyfileobj(response, f_out, chunk_size)

            # unzip genome
            if link.endswith("tar.gz"):
                self.tar_to_bigfile(fname, fname)
            elif link.endswith(".gz"):
                # gunzip will only work with files ending with ".gz"
                os.rename(fname, fname + ".gz")
                ret = sp.check_call(["gunzip", "-f", fname])
                if ret != 0:
                    raise Exception("Error gunzipping genome {}".format(fname))

            # process genome (e.g. masking)
            if hasattr(self, "_post_process_download"):
                self._post_process_download(name, localname, tmpdir, mask)

            if regex:
                os.rename(fname, fname + "_to_regex")
                infa = fname + "_to_regex"
                outfa = fname
                filter_fasta(infa, outfa, regex=regex, v=invert_match, force=True)

                not_included = [
                    k for k in Fasta(infa).keys() if k not in Fasta(outfa).keys()
                ]

            # bgzip genome if requested
            if bgzip is None:
                bgzip = config.get("bgzip", False)

            if bgzip:
                ret = sp.check_call(["bgzip", "-f", fname])
                if ret != 0:
                    raise Exception(
                        "Error bgzipping {}. ".format(fname) + "Is tabix installed?"
                    )
                fname += ".gz"

            # transfer the genome from the tmpdir to the genome_dir
            src = fname
            dst = os.path.join(genome_dir, myname, os.path.basename(fname))
            shutil.move(src, dst)

        sys.stderr.write("name: {}\n".format(dbname))
        sys.stderr.write("local name: {}\n".format(myname))
        sys.stderr.write("fasta: {}\n".format(dst))

        # Create readme with information
        readme = os.path.join(genome_dir, myname, "README.txt")
        with open(readme, "w") as f:
            f.write("name: {}\n".format(myname))
            f.write("provider: {}\n".format(self.name))
            f.write("original name: {}\n".format(dbname))
            f.write("original filename: {}\n".format(os.path.split(link)[-1]))
            if hasattr(self, "assembly_accession"):
                f.write(
                    "assembly_accession: {}\n".format(self.assembly_accession(dbname))
                )
            if hasattr(self, "genome_taxid"):
                f.write("taxid: {}\n".format(self.genome_taxid(dbname)))
            f.write("url: {}\n".format(link))
            f.write("mask: {}\n".format(mask))
            f.write("date: {}\n".format(time.strftime("%Y-%m-%d %H:%M:%S")))
            if regex:
                if invert_match:
                    f.write("regex: {} (inverted match)\n".format(regex))
                else:
                    f.write("regex: {}\n".format(regex))
                f.write("sequences that were excluded:\n")
                for seq in not_included:
                    f.write("\t{}\n".format(seq))

    def download_annotation(self, name, genome_dir, localname=None, **kwargs):
        """
        Download annotation file to to a specific directory

        Parameters
        ----------
        name : str
            Genome / species name

        genome_dir : str
            Directory to install annotation

        localname : str , optional
            Custom name for your genome
        """
        raise NotImplementedError()


register_provider = ProviderBase.register_provider


@register_provider("Ensembl")
class EnsemblProvider(ProviderBase):

    """
    Ensembl genome provider.

    Will search both ensembl.org as well as ensemblgenomes.org.
    The bacteria division is not yet supported.
    """

    rest_url = "http://rest.ensembl.org/"

    def __init__(self):
        # Necessary for bucketcache, otherwise methods will identical names
        # from different classes will use the same cache :-O!
        self.name = "Ensembl"
        self.genomes = None
        self.list_available_genomes()
        self.version = None

    @cached(method=True)
    def request_json(self, ext):
        """Make a REST request and return as json."""
        if self.rest_url.endswith("/") and ext.startswith("/"):
            ext = ext[1:]

        r = requests.get(
            self.rest_url + ext, headers={"Content-Type": "application/json"}
        )

        if not r.ok:
            r.raise_for_status()

        return r.json()

    def safe(self, name):
        """Replace spaces with undescores.
        """
        return name.replace(" ", "_")

    @classmethod
    def list_install_options(self):
        """List provider specific install options"""

        provider_specific_options = {
            "toplevel": {
                "long": "toplevel",
                "help": "always download toplevel-genome",
                "flag_value": True,
            },
            "version": {
                "long": "version",
                "help": "select release version",
                "type": int,
                "default": None,
            },
        }

        return provider_specific_options

    def list_available_genomes(self, as_dict=False):
        """
        List all available genomes.

        Parameters
        ----------
        as_dict : bool, optional
            Return a dictionary of results.

        Yields
        ------
        genomes : dictionary or tuple
        """
        if self.genomes is None or len(self.genomes) == 0:
            self.genomes = []
            divisions = self.request_json("info/divisions?")
            for division in divisions:
                if division == "EnsemblBacteria":
                    continue
                genomes = self.request_json(
                    "info/genomes/division/{}?".format(division)
                )
                self.genomes += genomes

        for genome in self.genomes:
            if as_dict:
                yield genome
            else:
                yield (
                    self.safe(genome.get("assembly_name", "")),
                    genome.get("name", ""),
                )

    def _get_genome_info(self, name):
        """Get genome_info from json request."""
        try:
            assembly_acc = ""
            for genome in self.list_available_genomes(as_dict=True):
                if self.safe(genome.get("assembly_name", "")) == self.safe(name):
                    assembly_acc = genome.get("assembly_accession", "na")
                    break
            if assembly_acc:
                ext = "info/genomes/assembly/" + assembly_acc + "/?"
                genome_info = self.request_json(ext)
            else:
                raise exceptions.GenomeDownloadError(
                    "Could not download genome {} from Ensembl".format(name)
                )
        except requests.exceptions.HTTPError as e:
            sys.stderr.write("Species not found: {}".format(e))
            raise exceptions.GenomeDownloadError(
                "Could not download genome {} from Ensembl".format(name)
            )
        return genome_info

    # Doesn't need to be cached, quick enough
    def assembly_accession(self, name):
        """Return the assembly accession (GCA_*) for a genome.

        Parameters
        ----------
        name : str
            Genome name.

        Yields
        ------
        str
            Assembly accession.
        """
        genome_info = self._get_genome_info(name)
        return genome_info.get("assembly_accession", "unknown")

    # Doesn't need to be cached, quick enough
    def genome_taxid(self, name):
        """Return the taxonomy_id for a genome.

        Parameters
        ----------
        name : str
            Assembly name.

        Yields
        ------
        int
            Taxonomy id.
        """
        genome_info = self._get_genome_info(name)
        return genome_info.get("taxonomy_id", -1)

    def _genome_info_tuple(self, genome):
        return (
            self.safe(genome.get("assembly_name", "")),
            genome.get("assembly_accession", "na"),
            genome.get("scientific_name", ""),
            str(genome.get("taxonomy_id", "")),
            genome.get("genebuild", ""),
        )

    def search(self, term):
        """
        Search for a genome at Ensembl.

        Both the name and description are used for the
        search. Search term is case-insensitive.

        Parameters
        ----------
        term : str
            Search term, case-insensitive.

        Yields
        ------
        tuple
            genome information (name/identifier and description)
        """
        taxid = False
        try:
            int(term)
            taxid = True
        except ValueError:
            term = term.lower()

        for genome in self.list_available_genomes(as_dict=True):
            if taxid:
                if str(term) == str(genome.get("taxonomy_id", "")):
                    yield self._genome_info_tuple(genome)
            elif term in ",".join([str(v) for v in genome.values()]).lower():
                yield self._genome_info_tuple(genome)

    def get_version(self, ftp_site):
        """Retrieve current version from Ensembl FTP.
        """
        print("README", ftp_site)
        with urlopen(ftp_site + "/current_README") as response:
            p = re.compile(r"Ensembl (Genomes|Release) (\d+)")
            m = p.search(response.read().decode())
        if m:
            version = m.group(2)
            sys.stderr.write("Using version {}\n".format(version))
            self.version = version
            return version

    def get_genome_download_link(self, name, mask="soft", **kwargs):
        """
        Return Ensembl ftp link to the genome sequence

        Parameters
        ----------
        name : str
            Genome name. Current implementation will fail if exact
            name is not found.

        Returns
        ------
        tuple (name, link) where name is the Ensembl dbname identifier
        and link is a str with the ftp download link.
        """
        genome_info = self._get_genome_info(name)

        # parse the division
        division = genome_info["division"].lower().replace("ensembl", "")
        if division == "bacteria":
            raise NotImplementedError("bacteria from ensembl not yet supported")

        ftp_site = "ftp://ftp.ensemblgenomes.org/pub"
        if division == "vertebrates":
            ftp_site = "https://ftp.ensembl.org/pub"

        version = self.version
        if kwargs.get("version", None):
            version = kwargs.get("version")
        elif not version:
            version = self.get_version(ftp_site)

        if division != "vertebrates":
            base_url = "/{}/release-{}/fasta/{}/dna/"
            ftp_dir = base_url.format(
                division, version, genome_info["url_name"].lower()
            )
            url = "{}/{}".format(ftp_site, ftp_dir)
        else:
            base_url = "/release-{}/fasta/{}/dna/"
            ftp_dir = base_url.format(version, genome_info["url_name"].lower())
            url = "{}/{}".format(ftp_site, ftp_dir)

        def get_url(level="toplevel"):
            pattern = "dna.{}".format(level)
            if mask == "soft":
                pattern = "dna_sm.{}".format(level)
            elif mask == "hard":
                pattern = "dna_rm.{}".format(level)

            asm_url = "{}/{}.{}.{}.fa.gz".format(
                url,
                genome_info["url_name"].capitalize(),
                re.sub(r"\.p\d+$", "", self.safe(genome_info["assembly_name"])),
                pattern,
            )
            return asm_url

        # first try the (much smaller) primary assembly, otherwise use the toplevel assembly
        try:
            if kwargs.get("toplevel", False):
                raise URLError("skipping primary assembly check")
            asm_url = get_url("primary_assembly")
            with urlopen(asm_url):
                None

        except URLError:
            asm_url = get_url()

        return self.safe(genome_info["assembly_name"]), asm_url

    def download_annotation(self, name, genome_dir, localname=None, **kwargs):
        """
        Download Ensembl annotation file to to a specific directory

        Parameters
        ----------
        name : str
            Ensembl genome name.
        genome_dir : str
            Genome directory.
        kwargs: dict , optional:
            Provider specific options.

            version : int , optional
                Ensembl version. By default the latest version is used.
        """
        sys.stderr.write("Downloading gene annotation...\n")

        localname = get_localname(name, localname)
        genome_info = self._get_genome_info(name)

        # parse the division
        division = genome_info["division"].lower().replace("ensembl", "")
        if division == "bacteria":
            raise NotImplementedError("bacteria from ensembl not yet supported")

        # Get the base link depending on division
        ftp_site = "ftp://ftp.ensemblgenomes.org/pub"
        if division == "vertebrates":
            ftp_site = "https://ftp.ensembl.org/pub"

        version = self.version
        if kwargs.get("version", None):
            version = kwargs.get("version")
        elif not version:
            version = self.get_version(ftp_site)

        if division != "vertebrates":
            ftp_site += "/{}".format(division)

        # Get the GTF URL
        base_url = ftp_site + "/release-{}/gtf/{}/{}.{}.{}.gtf.gz"
        safe_name = name.replace(" ", "_")
        safe_name = re.sub(r"\.p\d+$", "", safe_name)

        annot_url = base_url.format(
            version,
            genome_info["url_name"].lower(),
            genome_info["url_name"].capitalize(),
            safe_name,
            version,
        )

        attempt_download_and_report_back(
            genome_dir=genome_dir, annot_url=annot_url, localname=localname
        )


@register_provider("UCSC")
class UcscProvider(ProviderBase):

    """
    UCSC genome provider.

    The UCSC API REST server is used to search and list genomes.
    """

    base_url = "http://hgdownload.soe.ucsc.edu/goldenPath"
    ucsc_url = base_url + "/{0}/bigZips/chromFa.tar.gz"
    ucsc_url_masked = base_url + "/{0}/bigZips/chromFaMasked.tar.gz"
    alt_ucsc_url = base_url + "/{0}/bigZips/{0}.fa.gz"
    alt_ucsc_url_masked = base_url + "/{0}/bigZips/{0}.fa.masked.gz"
    rest_url = "http://api.genome.ucsc.edu/list/ucscGenomes"

    def __init__(self):
        # Necessary for bucketcache, otherwise methods will identical names
        # from different classes will use the same cache :-O!
        self.name = "UCSC"
        # Populate on init, so that methods can be cached
        self.genomes = self._get_genomes()

    def list_available_genomes(self):
        """
        List all available genomes.

        Returns
        -------
        genomes : list
        """
        self.genomes = self._get_genomes()

        return self.genomes

    @cached(method=True)
    def _get_genomes(self):
        r = requests.get(self.rest_url, headers={"Content-Type": "application/json"})
        if not r.ok:
            r.raise_for_status()
        ucsc_json = r.json()
        genomes = ucsc_json["ucscGenomes"]
        return genomes

    @cached(method=True)
    def assembly_accession(self, genome_build):
        """Return the assembly accession (GCA_*) for a genome.

        UCSC does not server the assembly accession through the REST API.
        Therefore, the readme.html is scanned for a GCA assembly id. If it is
        not found, the linked NCBI assembly page will be checked. Especially
        for older genome builds, the GCA will not be present, in which case
        "na" will be returned.

        Parameters
        ----------
        name : str
            UCSC genome build name.

        Yields
        ------
        str
            Assembly accession.
        """
        ucsc_url = (
            "https://hgdownload.soe.ucsc.edu/"
            + self._get_genomes()[genome_build]["htmlPath"]
        )
        print(ucsc_url)
        p = re.compile(r"GCA_\d+\.\d+")
        p_ncbi = re.compile(r"https?://www.ncbi.nlm.nih.gov/assembly/\d+")
        text = read_url(ucsc_url)
        m = p.search(text)
        # Default, if not found. This matches NCBI, which will also return na.
        gca = "na"
        if m:
            # Get the GCA from the html
            gca = m.group(0)
        else:
            # Search for an assembly link at NCBI
            m = p_ncbi.search(text)
            if m:
                ncbi_url = m.group(0)
                text = read_url(ncbi_url)
                # We need to select the line that contains the assembly accession.
                # The page will potentially contain many more links to newer assemblies
                lines = text.split("\n")
                text = "\n".join(
                    [line for line in lines if "RefSeq assembly accession:" in line]
                )
                m = p.search(text)
                if m:
                    gca = m.group(0)
        return gca

    @cached(method=True)
    def genome_taxid(self, genome_build):
        """Return the taxonomy_id for a genome.

        Parameters
        ----------
        name : str
            UCSC genome build name.

        Yields
        ------
        int
            Taxonomy id..
        """
        return self._get_genomes()[genome_build]["taxId"]

    def _genome_info_tuple(self, name):
        genome = self.list_available_genomes()[name]
        return (
            name,
            str(self.assembly_accession(name)),
            genome["scientificName"],
            str(genome["taxId"]),
            genome["description"],
        )

    def search(self, term):
        """
        Search for a genome at UCSC.

        Both the name and description are used for the
        search. Search term is case-insensitive.

        Parameters
        ----------
        term : str
            Search term, case-insensitive. Can be genome build id (mm10, hg38),
            scientific name or taxonomy id.

        Yields
        ------
        tuple
            genome information (name/identifier and description)
        """
        taxid = False
        try:
            term = int(term)
            taxid = True
        except ValueError:
            term = term.lower().replace(" ", "_")
            pass

        genomes = self.list_available_genomes()
        if taxid:
            for name in genomes:
                genome = genomes[name]
                if term == genome["taxId"]:
                    yield self._genome_info_tuple(name)
        elif term in genomes:
            genome = genomes[term]
            yield self._genome_info_tuple(term)
        else:
            for name in genomes:
                genome = genomes[name]
                for field in ["description", "scientificName"]:
                    # print(term, genome[field].lower().replace(" ", "_"))
                    if term in genome[field].lower().replace(" ", "_"):
                        yield self._genome_info_tuple(name)

    def get_genome_download_link(self, name, mask="soft", **kwargs):
        """
        Return UCSC http link to genome sequence

        Parameters
        ----------
        name : str
            Genome build name. Current implementation will fail if exact
            name is not found.

        Returns
        ------
        tuple (name, link) where name is the genome build identifier
        and link is a str with the http download link.
        """
        if mask not in ["soft", "hard"]:
            sys.stderr.write("ignoring mask parameter for UCSC at download.\n")

        urls = [self.ucsc_url, self.alt_ucsc_url]
        if mask == "hard":
            urls = [self.ucsc_url_masked, self.alt_ucsc_url_masked]

        for genome_url in urls:
            remote = genome_url.format(name)
            ret = requests.head(remote)

            if ret.status_code == 200:
                return name, remote

        raise exceptions.GenomeDownloadError(
            "Could not download genome {} from UCSC".format(name)
        )

    def _post_process_download(self, name, localname, out_dir, mask="soft"):
        """
        Unmask a softmasked genome if required

        Parameters
        ----------
        name : str
            UCSC genome name

        out_dir : str
            Output directory
        """
        if mask not in ["hard", "soft"]:
            localname = get_localname(name, localname)

            # Check of the original genome fasta exists
            fa = os.path.join(out_dir, "{}.fa".format(localname))
            if not os.path.exists(fa):
                raise Exception("Genome fasta file not found, {}".format(fa))

            sys.stderr.write("UCSC genomes are softmasked by default. Unmasking...\n")

            # Use a tmp file and replace the names
            new_fa = os.path.join(
                out_dir, localname, ".process.{}.fa".format(localname)
            )
            with open(fa) as old:
                with open(new_fa, "w") as new:
                    for line in old:
                        if not line.startswith(">"):
                            new.write(line.upper())
                        else:
                            new.write(line)

            # Rename tmp file to real genome file
            shutil.move(new_fa, fa)

    def download_annotation(self, name, genome_dir, localname=None, **kwargs):
        """
        Download UCSC annotation file to to a specific directory.

        Will check UCSC, Ensembl and RefSeq annotation.

        Parameters
        ----------
        name : str
            UCSC genome name.
        genome_dir : str
            Genome directory.
        """
        sys.stderr.write("Downloading gene annotation...\n")

        localname = get_localname(name, localname)

        UCSC_GENE_URL = "http://hgdownload.cse.ucsc.edu/goldenPath/{}/database/"
        ANNOS = ["knownGene.txt.gz", "ensGene.txt.gz", "refGene.txt.gz"]

        anno = []
        p = re.compile(r"\w+.Gene.txt.gz")
        with urlopen(UCSC_GENE_URL.format(name)) as f:
            for line in f.readlines():
                m = p.search(line.decode())
                if m:
                    anno.append(m.group(0))

        annot_url = ""
        for a in ANNOS:
            if a in anno:
                annot_url = UCSC_GENE_URL.format(name) + a
                break

        attempt_download_and_report_back(
            genome_dir=genome_dir, annot_url=annot_url, localname=localname
        )


@register_provider("NCBI")
class NCBIProvider(ProviderBase):

    """
    NCBI genome provider.

    Uses the assembly reports page to search and list genomes.
    """

    assembly_url = "https://ftp.ncbi.nlm.nih.gov/genomes/ASSEMBLY_REPORTS/"

    def __init__(self):
        # Necessary for bucketcache, otherwise methods will identical names
        # from different classes will use the same cache :-O!
        self.name = "NCBI"
        self.genomes = self._get_genomes()

    @cached(method=True)
    def _get_genomes(self):
        """Parse genomes from assembly summary txt files."""
        genomes = []

        names = [
            "assembly_summary_refseq.txt",
            "assembly_summary_genbank.txt",
            "assembly_summary_refseq_historical.txt",
        ]

        sys.stderr.write(
            "Downloading assembly summaries from NCBI, " + "this will take a while...\n"
        )
        seen = {}
        for fname in names:
            urlcleanup()
            with urlopen(os.path.join(self.assembly_url, fname)) as response:
                lines = response.read().decode("utf-8").splitlines()
            header = lines[1].strip("# ").split("\t")
            for line in lines[2:]:
                vals = line.strip("# ").split("\t")
                # Don't repeat samples with the same asn_name
                if vals[15] not in seen:  # asn_name
                    genomes.append(dict(zip(header, vals)))
                    seen[vals[15]] = 1

        return genomes

    def _genome_info_tuple(self, genome):
        # Consistency! This way we always either get a GCA accession or na
        accessions = [
            genome.get(col) for col in ["gbrs_paired_asm", "assembly_accession"]
        ]
        for accession in accessions + ["na"]:
            if accession.startswith("GCA"):
                break

        return (
            genome.get("asm_name", ""),
            accession,
            genome.get("organism_name", ""),
            str(genome.get("species_taxid", "")),
            genome.get("submitter", ""),
        )

    def list_available_genomes(self, as_dict=False):
        """
        List all available genomes.

        Parameters
        ----------
        as_dict : bool, optional
            Return a dictionary of results.

        Yields
        ------
        genomes : dictionary or tuple
        """
        if not self.genomes:
            self.genomes = self._get_genomes()

        for genome in self.genomes:
            if as_dict:
                yield genome
            else:
                yield self._genome_info_tuple(genome)

    @cached(method=True)
    def assembly_accession(self, name):
        """Return the assembly accession (GCA_*) for a genome.

        Parameters
        ----------
        name : str
            Genome name.

        Yields
        ------
        str
            Assembly accession.
        """
        for genome in self._get_genomes():
            if name in [genome["asm_name"], genome["asm_name"].replace(" ", "_")]:
                accessions = [
                    genome.get(col) for col in ["gbrs_paired_asm", "assembly_accession"]
                ]
                for accession in accessions:
                    if accession.startswith("GCA"):
                        return accession

                return "na"

    @cached(method=True)
    def genome_taxid(self, name):
        """Return the taxonomy_id for a genome.

        Parameters
        ----------
        name : str
            Assembly name.

        Yields
        ------
        int
            Taxonomy id.
        """
        for genome in self._get_genomes():
            if name in [genome["asm_name"], genome["asm_name"].replace(" ", "_")]:
                return genome.get("species_taxid", "na")

    def search(self, term):
        """
        Search for term in genome names and descriptions of NCBI.

        The search is case-insensitive.

        Parameters
        ----------
        term : str
            search term

        Yields
        ------
        tuples with two items, name and description
        """
        taxid = False
        try:
            int(term)
            taxid = True
        except ValueError:
            term = term.lower().replace(" ", "_")

        for genome in self.list_available_genomes(as_dict=True):
            if taxid:
                term_str = str(genome.get("species_taxid", ""))
            else:
                term_str = ";".join(
                    [repr(x).replace(" ", "_") for x in genome.values()]
                )

            if (taxid and term == term_str) or (not taxid and term in term_str.lower()):
                yield self._genome_info_tuple(genome)

    def get_genome_download_link(self, name, mask="soft", **kwargs):
        """
        Return NCBI ftp link to top-level genome sequence

        Parameters
        ----------
        name : str
            Genome name. Current implementation will fail if exact
            name is not found.

        Returns
        ------
        tuple (name, link) where name is the NCBI asm_name identifier
        and link is a str with the ftp download link.
        """
        if mask != "soft":
            sys.stderr.write("ignoring mask parameter for NCBI at download.\n")

        if not self.genomes:
            self.genomes = self._get_genomes()

        for genome in self.genomes:
            if name in [genome["asm_name"], genome["asm_name"].replace(" ", "_")]:
                url = genome["ftp_path"]
                url = url.replace("ftp://", "https://")
                url += "/" + url.split("/")[-1] + "_genomic.fna.gz"
                return name, url
        raise exceptions.GenomeDownloadError("Could not download genome from NCBI")

    def _post_process_download(self, name, localname, out_dir, mask="soft"):
        """
        Replace accessions with sequence names in fasta file.

        Parameters
        ----------
        name : str
            NCBI genome name

        out_dir : str
            Output directory
        """
        # Get the FTP url for this specific genome and download
        # the assembly report
        for genome in self.genomes:
            if name in [genome["asm_name"], genome["asm_name"].replace(" ", "_")]:
                url = genome["ftp_path"]
                url += "/" + url.split("/")[-1] + "_assembly_report.txt"
                url = url.replace("ftp://", "https://")
                break

        # Create mapping of accessions to names
        tr = {}
        urlcleanup()
        with urlopen(url) as response:
            for line in response.read().decode("utf-8").splitlines():
                if line.startswith("#"):
                    continue
                vals = line.strip().split("\t")
                tr[vals[6]] = vals[0]

        localname = get_localname(name, localname)
        # Check of the original genome fasta exists
        fa = os.path.join(out_dir, "{}.fa".format(localname))
        if not os.path.exists(fa):
            raise Exception("Genome fasta file not found, {}".format(fa))

        # Use a tmp file and replace the names
        new_fa = os.path.join(out_dir, ".process.{}.fa".format(localname))
        if mask != "soft":
            sys.stderr.write(
                "NCBI genomes are softmasked by default. Changing mask...\n"
            )

        with open(fa) as old:
            with open(new_fa, "w") as new:
                for line in old:
                    if line.startswith(">"):
                        desc = line.strip()[1:]
                        name = desc.split(" ")[0]
                        new.write(">{} {}\n".format(tr.get(name, name), desc))
                    elif mask == "hard":
                        new.write(re.sub("[actg]", "N", line))
                    elif mask not in ["hard", "soft"]:
                        new.write(line.upper())
                    else:
                        new.write(line)

        # Rename tmp file to real genome file
        shutil.move(new_fa, fa)

    def download_annotation(self, name, genome_dir, localname=None, **kwargs):
        """
        Download NCBI annotation file to to a specific directory

        Parameters
        ----------
        name : str
            Genome / species name

        genome_dir : str
            Directory to install annotation
        """
        sys.stderr.write("Downloading gene annotation...\n")

        localname = get_localname(name, localname)
        if not self.genomes:
            self.genomes = self._get_genomes()

        for genome in self.genomes:
            if name in [genome["asm_name"], genome["asm_name"].replace(" ", "_")]:
                annot_url = genome["ftp_path"]
                annot_url = annot_url.replace("ftp://", "https://")
                annot_url += "/" + annot_url.split("/")[-1] + "_genomic.gff.gz"
                break

        attempt_download_and_report_back(
            genome_dir=genome_dir, annot_url=annot_url, localname=localname
        )


@register_provider("URL")
class UrlProvider(ProviderBase):
    """
    URL genome provider.

    Simply download a genome directly through an url.
    """

    def get_genome_download_link(self, url, mask=None, **kwargs):
        """
        url : str
            url of where to download genome from

        Returns
        ------
        tuple (url, url)
        """
        return url, url

    def list_install_options(self):
        """List provider specific install options"""

        provider_specific_options = {
            "to_annotation": {
                "long": "to-annotation",
                "help": "link to the annotation file, required if this is not in the same directory as the fasta file",
                "default": None,
            },
        }

        return provider_specific_options

    def download_annotation(self, url, genome_dir, localname=None, **kwargs):
        """
        Attempts to download a gtf or gff3 file from the same location as the genome url

        Parameters
        ----------
        url : str
            url of where to download genome from

        genome_dir : str
            Directory to install annotation

        kwargs: dict , optional:
            Provider specific options.

            to_annotation : str , optional
                url to annotation file (only required if this not located in the same directory as the fasta)
        """
        # to download the file we need annot_url, ext and gz
        # if a direct annotation URL is provided, this can be parsed
        # else we search the fasta directory
        direct_link = kwargs.get("to_annotation", None)
        if direct_link:
            sys.stderr.write("Downloading annotation from provided url\n")

            # set variables for downloading
            annot_url = direct_link
            ext = get_file_info(annot_url)[0]
            if ext not in [".gtf", ".gff", ".gff3", ".bed"]:
                sys.stderr.write(
                    "WARNING: Only (gzipped) gtf, gff and bed files are currently supported. Skipping\n"
                )
                return

        else:
            urldir = os.path.dirname(url)
            sys.stderr.write(
                "You have requested gene annotation to be downloaded.\n"
                "Genomepy will check the remote directory:\n"
                "{} for annotation files...\n".format(urldir)
            )

            # try to find a GTF or GFF3 file
            name = get_localname(url, None)
            with urlopen(urldir) as f:
                for urlline in f.readlines():
                    urlstr = str(urlline)
                    if any(
                        substring in urlstr.lower()
                        for substring in [".gtf", name + ".gff"]
                    ):
                        break

            # retrieve the filename from the HTML line
            for split in re.split('>|<|><|/|"', urlstr):
                if split.lower().endswith(
                    (
                        ".gtf",
                        ".gtf.gz",
                        name + ".gff",
                        name + ".gff.gz",
                        name + ".gff3",
                        name + ".gff3.gz",
                    )
                ):
                    fname = split
                    break
            else:
                sys.stderr.write(
                    "WARNING: Could not find gene annotation file, skipping.\n"
                )
                return

            # set variables for downloading
            annot_url = urldir + "/" + fname

        name = get_localname(url, None)
        localname = get_localname(name, localname)
        attempt_download_and_report_back(
            genome_dir=genome_dir, annot_url=annot_url, localname=localname
        )<|MERGE_RESOLUTION|>--- conflicted
+++ resolved
@@ -5,11 +5,6 @@
 import os
 import norns
 import time
-<<<<<<< HEAD
-import xmltodict
-=======
-import gzip
->>>>>>> e99b10b6
 import shutil
 import tarfile
 import subprocess as sp
@@ -22,11 +17,7 @@
 from appdirs import user_cache_dir
 
 from genomepy import exceptions
-<<<<<<< HEAD
-from genomepy.utils import filter_fasta, get_localname, get_file_info
-=======
-from genomepy.utils import filter_fasta, get_localname, read_url
->>>>>>> e99b10b6
+from genomepy.utils import filter_fasta, get_localname, get_file_info, read_url
 from genomepy.__about__ import __version__
 
 my_cache_dir = os.path.join(user_cache_dir("genomepy"), __version__)
