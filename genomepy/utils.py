--- conflicted
+++ resolved
@@ -2,208 +2,14 @@
 import itertools
 import os
 import re
-<<<<<<< HEAD
-import sys
-import urllib.error
-import urllib.request
-import requests
-import subprocess as sp
-import tarfile
-import gzip
-import shutil
-import socket
-=======
 import shutil
 import subprocess as sp
 import sys
->>>>>>> e2806bff
 import time
 from typing import Any, Optional
 from urllib.request import urlopen
 
-<<<<<<< HEAD
-from ftplib import FTP, all_errors
-from glob import glob
-from norns import exceptions
-from pyfaidx import Fasta
-from tqdm.auto import tqdm
-from tempfile import mkdtemp
-
-from genomepy.exceptions import GenomeDownloadError
-
-config = norns.config("genomepy", default="cfg/default.yaml")
-
-
-def download_file(url, filename):
-    """
-    Helper method handling downloading large files from `url` to `filename`.
-    Returns a pointer to `filename`.
-    """
-
-    def decorated_pbar(total):
-        """Displays a progress bar with download speeds in MB/s."""
-        return tqdm(
-            desc="Download",
-            unit_scale=True,
-            unit_divisor=1024,
-            total=total,
-            unit="B",
-        )
-
-    def write_n_update_pbar(data):
-        pbar.update(len(data))
-        f.write(data)
-
-    if url.startswith("ftp"):
-        ftp, target = connect_ftp_link(url)
-        file_size = ftp.size(target)
-        with open(filename, "wb") as f:
-            pbar = decorated_pbar(file_size)
-
-            ftp.retrbinary(f"RETR {target}", write_n_update_pbar)
-            ftp.quit()  # logout
-
-    else:
-        r = requests.get(url, stream=True)
-        file_size = int(r.headers.get("Content-Length", 0))
-        with open(filename, "wb") as f:
-            pbar = decorated_pbar(file_size)
-
-            for chunk in r.iter_content(chunk_size=1024):
-                if chunk:  # filter out keep-alive new chunks
-                    write_n_update_pbar(chunk)
-
-    pbar.close()  # stop updating pbar
-    return filename
-
-
-def connect_ftp_link(link, timeout=None):
-    """
-    anonymous login to ftp
-    accepts link in the form of ftp://ftp.name.domain/... and ftp.name.domain/...
-    """
-    link = link.replace("ftp://", "")
-    host = link.split("/")[0]
-    target = link.split(host)[1]
-
-    try:
-        ftp = FTP(host, timeout=timeout)
-    except socket.gaierror:
-        raise GenomeDownloadError(f"FTP host not found: {host}")
-
-    ftp.login()
-    return ftp, target
-
-
-def read_readme(readme):
-    """
-    parse readme file
-
-    Parameters
-    ----------
-    readme: str
-        filename
-
-    Returns
-    -------
-    tuple
-        metadata : dict with genome metadata
-        lines: list with non-metadata text (such as regex info)
-    """
-    metadata = {
-        "name": "na",
-        "provider": "na",
-        "original name": "na",
-        "original filename": "na",
-        "assembly_accession": "na",
-        "tax_id": "na",
-        "mask": "na",
-        "genome url": "na",
-        "annotation url": "na",
-        "sanitized annotation": "no",
-        "date": time.strftime("%Y-%m-%d %H:%M:%S"),
-    }
-    lines = []
-
-    if not os.path.exists(readme):
-        return metadata, lines
-
-    # if the readme exists, overwrite all metadata fields found
-    with open(readme) as f:
-        for line in f.readlines():
-            if ": " in line:
-                vals = line.strip().split(": ")
-                metadata[vals[0].strip()] = (": ".join(vals[1:])).strip()
-            else:
-                line = line.strip("\n").strip(" ")
-                # blank lines are allowed, but only one in a row
-                if not (
-                    line == ""
-                    and len(lines) > 0
-                    and lines[len(lines) - 1].strip() == ""
-                ):
-                    lines.append(line)
-
-    return metadata, lines
-
-
-def write_readme(readme, metadata, lines):
-    """Create a new readme with updated information"""
-    with open(readme, "w") as f:
-        for k, v in metadata.items():
-            print(f"{k}: {v}", file=f)
-        for line in lines:
-            print(line, file=f)
-
-
-def generate_gap_bed(fname, outname):
-    """Generate a BED file with gap locations.
-
-    Parameters
-    ----------
-    fname : str
-        Filename of input FASTA file.
-
-    outname : str
-        Filename of output BED file.
-    """
-    f = Fasta(fname)
-    with open(outname, "w") as bed:
-        for chrom in f.keys():
-            for m in re.finditer(r"N+", f[chrom][:].seq):
-                bed.write(f"{chrom}\t{m.start(0)}\t{m.end(0)}\n")
-
-
-def generate_fa_sizes(fname, outname):
-    """Generate a fa.sizes file.
-
-    Parameters
-    ----------
-    fname : str
-        Filename of input FASTA file.
-
-    outname : str
-        Filename of output BED file.
-    """
-    f = Fasta(fname)
-    with open(outname, "w") as sizes:
-        for seqname, seq in f.items():
-            sizes.write(f"{seqname}\t{len(seq)}\n")
-
-
-def filter_fasta(infa, outfa, regex=".*", v=False, force=False):
-    """Filter fasta file based on regex.
-
-    Parameters
-    ----------
-    infa : str
-        Filename of input fasta file.
-
-    outfa : str
-        Filename of output fasta file. Cannot be the same as infa.
-=======
 from loguru import logger
->>>>>>> e2806bff
 
 from genomepy.config import config
 
@@ -342,265 +148,4 @@
     try:
         return func(*args, **kwargs)
     except errors:
-<<<<<<< HEAD
-        pass
-
-
-def retry(func, tries, *args):
-    """
-    Retry functions with potential connection errors.
-
-    *args are passed as variables to func.
-    """
-    _try = 1
-    while _try <= tries:
-        try:
-            answer = func(*args)
-            return answer
-        except (urllib.error.URLError, socket.timeout):
-            time.sleep(1)
-            _try += 1
-
-
-def check_url(url, max_tries=1, timeout=15):
-    """Check if URL works. Returns bool"""
-
-    def _check_url(_url, _timeout):
-        if _url.startswith("ftp"):
-            ftp, target = connect_ftp_link(_url, timeout=_timeout)
-            try:
-                listing = ftp.nlst(target)
-            except all_errors:
-                listing = []
-            ftp.quit()  # logout
-            if listing:
-                return True
-        else:
-            ret = urllib.request.urlopen(_url, timeout=_timeout)
-            if ret.getcode() == 200:
-                return True
-        return False
-
-    return retry(_check_url, max_tries, url, timeout)
-
-
-def read_url(url):
-    """Read a text-based URL."""
-    response = urllib.request.urlopen(url)
-    data = response.read()
-    text = data.decode("utf-8")
-    return text
-
-
-def get_file_info(fname):
-    """
-    Returns the lower case file type of a file, and if it is gzipped
-
-    fname: str
-        filename
-    """
-    fname = fname.lower()
-    gz = False
-    if fname.endswith(".gz"):
-        gz = True
-        fname = fname[:-3]
-    split = os.path.splitext(fname)
-    return split[1], gz
-
-
-def match_contigs(gtf_file, sizes_file):
-    """Check if genome and annotation have (properly) matching contig names"""
-    # grab the first non-comment line and extract the first element (contig name)
-    with open(gtf_file, "r") as gtf:
-        for line in gtf:
-            if not line.startswith("#"):
-                gtf_id = line.split("\t")[0]
-                break
-        else:
-            sys.stderr.write(f"No genes found in {gtf_file}. Skipping sanitizing.")
-            return None  # cannot continue
-
-    # check if contig name matches the first element in any of the genome headers
-    with open(sizes_file, "r") as sizes:
-        for line in sizes:
-            fa_id = line.split("\t")[0]
-            if fa_id == gtf_id:
-                return True  # contig names match
-
-    return False  # contig names do not match
-
-
-def contig_pos(gtf_file, genome_file):
-    """
-    Determine which element in the fasta header contains the
-    location identifiers used in the annotation.gtf
-
-    returns the position of the matching element, -1 for no match.
-    """
-    # all headers in the file should be formatted the same. so take the first
-    header = []
-    with open(genome_file, "r") as fa:
-        for line in fa:
-            if line.startswith(">"):
-                header = line.strip(">\n").split(" ")
-                break
-
-    # go over the whole gtf until a match is found
-    element_pos = -1
-    with open(gtf_file, "r") as gtf:
-        for line in gtf:
-            if not line.startswith("#"):
-                loc_id = line.strip().split("\t")[0]
-                try:
-                    element_pos = header.index(loc_id)
-                    break
-                except ValueError:
-                    continue
-
-    return element_pos
-
-
-def contig_conversion(genome_file, element_pos):
-    """
-    build a conversion table
-    returns a list of duplicate contig names
-    """
-    conversion_table = {}
-    duplicate_contigs = []
-    with open(genome_file, "r") as fa:
-        for line in fa:
-            if line.startswith(">"):
-                line = line.strip(">\n").split(" ")
-                if line[element_pos] in conversion_table:
-                    duplicate_contigs.append(line[element_pos])
-                conversion_table[line[element_pos]] = line[0]
-    return conversion_table, list(set(duplicate_contigs))
-
-
-def sanitize_gtf(old_gtf_file, new_gtf_file, conversion_table):
-    """
-    create a new gtf file with renamed contigs based on the conversion table
-    returns a list of contigs not present in the genome
-    """
-    missing_contigs = []
-    with open(old_gtf_file, "r") as oldgtf, open(new_gtf_file, "w") as newgtf:
-        for line in oldgtf:
-            line = line.split("\t")
-            try:
-                line[0] = conversion_table[line[0]]
-            except KeyError:
-                missing_contigs.append(line[0])
-            line = "\t".join(line)
-            newgtf.write(line)
-    return list(set(missing_contigs))
-
-
-def sanitize_annotation(genome):
-    """
-    Matches the contig names in annotation.gtf to those in genome.fa.
-
-    The fasta and gtf formats dictate the 1st field in the genome header and gtf should match.
-    In some cases the genome.fa has multiple names per header, the 1st field not matching those in the gtf.
-    If this occurs a conversion table can be made to rename the sequence names in either file.
-
-    This script changes the names in the gtf to match those in the genome.fa, if needed.
-    A bed format annotation file is made from the gtf afterward.
-    """
-
-    def cleanup(reason, error=False):
-        """rezip gtf if needed, update readme and give an error message"""
-        gzip_and_name(gtf_file, gzip_file)
-
-        _metadata, _lines = read_readme(readme)
-        _metadata["sanitized annotation"] = reason
-        write_readme(readme, _metadata, _lines)
-
-        if error:
-            sys.stderr.write(
-                "\nWARNING: Cannot correct annotation files automatically!\n"
-                + "Leaving original version in place.\n"
-            )
-
-    readme = genome.readme_file
-    gtf_file = genome.annotation_gtf_file
-    gtf_file, gzip_file = gunzip_and_name(gtf_file)
-
-    # check if sanitizing is needed
-    match = match_contigs(gtf_file, genome.sizes_file)
-    # clean up if sanitizing is not possible/required
-    if match:
-        cleanup("not required")
-        return
-    elif match is None:
-        cleanup("not possible", error=True)
-        return
-
-    sys.stderr.write(
-        "\nGenome and annotation do not have matching sequence names! "
-        "Creating matching annotation files...\n"
-    )
-    genome_file, bgzip = gunzip_and_name(genome.filename)
-
-    # try to find the (gtf) contig position in genome header
-    element_pos = contig_pos(gtf_file, genome_file)
-    # clean up if sanitizing is not possible
-    if element_pos == -1:
-        bgzip_and_name(genome_file, bgzip)
-        cleanup("not possible", error=True)
-        return
-
-    # build a conversion table and check for duplicate contigs
-    conversion_table, duplicate_contigs = contig_conversion(genome_file, element_pos)
-    # re-zip genome if it was unzipped earlier
-    bgzip_and_name(genome_file, bgzip)
-    # clean up if sanitizing is not possible
-    if duplicate_contigs:
-        sys.stderr.write(
-            "\nGenome contains duplicate contig names!\n"
-            "The following contigs were found duplicate found: "
-            f"{', '.join(duplicate_contigs)}.\n"
-        )
-        cleanup("not possible", error=True)
-        return
-
-    # all checks passed! Generate a new set of annotation files
-    tmp_dir = mkdtemp(dir=genome.genome_dir)
-    # generate corrected gtf file
-    new_gtf_file = os.path.join(tmp_dir, os.path.basename(gtf_file))
-    missing_contigs = sanitize_gtf(gtf_file, new_gtf_file, conversion_table)
-
-    # generate corrected bed file from the gtf
-    cmd = "gtfToGenePred {0} /dev/stdout | genePredToBed /dev/stdin {1}"
-    new_bed_file = new_gtf_file.replace("gtf", "bed")
-    sp.check_call(cmd.format(new_gtf_file, new_bed_file), shell=True)
-
-    # overwrite old files and gzip new files in needed
-    bed_file = gtf_file.replace("gtf", "bed")
-    for src, dst, gzip_file in zip(
-        [new_gtf_file, new_bed_file],
-        [gtf_file, bed_file],
-        [gzip_file, genome.annotation_bed_file.endswith(".gz")],
-    ):
-        os.replace(src, dst)
-        gzip_and_name(dst, gzip_file)
-    rm_rf(tmp_dir)
-
-    metadata, lines = read_readme(readme)
-    metadata["sanitized annotation"] = "yes"
-    if missing_contigs:
-        lines += [
-            "",
-            "WARNING: annotation contains contigs not present in the genome!",
-            "The following contigs were not found:",
-            f"{', '.join(missing_contigs)}.",
-        ]
-        sys.stderr.write(
-            "\nWARNING: annotation contains contigs not present in the genome!\n"
-            "The following contigs were not found: "
-            f"{', '.join(missing_contigs)}.\n"
-            "These have been kept as-is. Other contigs were corrected!\n"
-        )
-    write_readme(readme, metadata, lines)
-=======
-        pass
->>>>>>> e2806bff
+        pass