"""Utility functions."""
import errno
import os
import re
import sys
import urllib.request
import subprocess as sp

from pyfaidx import Fasta
from tempfile import TemporaryDirectory


def generate_gap_bed(fname, outname):
    """ Generate a BED file with gap locations.

    Parameters
    ----------
    fname : str
        Filename of input FASTA file.

    outname : str
        Filename of output BED file.
    """
    f = Fasta(fname)
    with open(outname, "w") as bed:
        for chrom in f.keys():
            for m in re.finditer(r"N+", f[chrom][:].seq):
                bed.write("{}\t{}\t{}\n".format(chrom, m.start(0), m.end(0)))


def generate_fa_sizes(fname, outname):
    """ Generate a fa.sizes file.

    Parameters
    ----------
    fname : str
        Filename of input FASTA file.

    outname : str
        Filename of output BED file.
    """
    f = Fasta(fname)
    with open(outname, "w") as sizes:
        for seqname, seq in f.items():
            sizes.write("{}\t{}\n".format(seqname, len(seq)))


def filter_fasta(infa, outfa, regex=".*", v=False, force=False):
    """Filter fasta file based on regex.

    Parameters
    ----------
    infa : str
        Filename of input fasta file.

    outfa : str
        Filename of output fasta file. Cannot be the same as infa.

    regex : str, optional
        Regular expression used for selecting sequences.

    v : bool, optional
        If set to True, select all sequence *not* matching regex.

    force : bool, optional
        If set to True, overwrite outfa if it already exists.

    Returns
    -------
        fasta : Fasta instance
            pyfaidx Fasta instance of newly created file
    """
    if infa == outfa:
        raise ValueError("Input and output FASTA are the same file.")

    if os.path.exists(outfa):
        if force:
            os.unlink(outfa)
            if os.path.exists(outfa + ".fai"):
                os.unlink(outfa + ".fai")
        else:
            raise ValueError(
                "{} already exists, set force to True to overwrite".format(outfa)
            )

    filt_function = re.compile(regex).search
    fa = Fasta(infa, filt_function=filt_function)
    seqs = fa.keys()
    if v:
        original_fa = Fasta(infa)
        seqs = [s for s in original_fa.keys() if s not in seqs]
        fa = original_fa

    if len(seqs) == 0:
        raise ValueError("No sequences left after filtering!")

    with open(outfa, "w") as out:
        for chrom in seqs:
            out.write(">{}\n".format(fa[chrom].name))
            out.write("{}\n".format(fa[chrom][:].seq))

    return Fasta(outfa)


def mkdir_p(path):
    """ 'mkdir -p' in Python """
    try:
        os.makedirs(path)
    except OSError as exc:
        if exc.errno == errno.EEXIST and os.path.isdir(path):
            pass
        else:
            raise


def cmd_ok(cmd):
    """Returns True if cmd can be run."""
    try:
        sp.check_call(cmd, stderr=sp.PIPE, stdout=sp.PIPE)
    except sp.CalledProcessError:
        # bwa gives return code of 1 with no argument
        pass
    except Exception:
        sys.stderr.write("{} not found, skipping\n".format(cmd))
        return False
    return True


def run_index_cmd(name, cmd):
    """Run command, show errors if the returncode is non-zero."""
    sys.stderr.write("Creating {} index...\n".format(name))
    # Create index
    p = sp.Popen(cmd, shell=True, stdout=sp.PIPE, stderr=sp.PIPE)
    stdout, stderr = p.communicate()
    if p.returncode != 0:
        sys.stderr.write("Index for {} failed\n".format(name))
        sys.stderr.write(stdout.decode("utf8"))
        sys.stderr.write(stderr.decode("utf8"))


def get_localname(name, localname):
    """
    Returns localname if localname is not None, else;
      if name is an url (URL provider): Returns parsed filename from name
      else: returns name
    """
    if localname is None:
        try:
            urllib.request.urlopen(name)
        except (IOError, ValueError):
            return name.replace(" ", "_")
        else:
            # try to get the name from the url
            name = name[name.rfind("/") + 1 :]
            return name[: name.find(".")]
    else:
        return localname.replace(" ", "_")


def bgunzip_and_name(genome):
    """
    If the genome is bgzipped it needs to be unzipped first
    Returns up to date fname and bgzip status
    """
    fname = genome.filename
    bgzip = False
    if fname.endswith(".gz"):
        ret = sp.check_call(["gunzip", fname])
        if ret != 0:
            raise Exception("Error gunzipping genome {}".format(fname))
        fname = re.sub(".gz$", "", fname)
        bgzip = True
    return bgzip, fname


def bgrezip(bgzip, fname):
    """Rezip genome if it was unzipped by bgunzip"""
    if bgzip:
        ret = sp.check_call(["bgzip", fname])
        if ret != 0:
            raise Exception(
                "Error bgzipping genome {}. ".format(fname) + "Is tabix installed?"
            )
    return


<<<<<<< HEAD
def get_file_info(fname):
    """
    Returns the lower case file type of a file, and if it is gzipped

    fname: str
        filename
    """
    fname = fname.lower()
    gz = False
    if fname.endswith(".gz"):
        gz = True
        fname = fname[:-3]
    split = os.path.splitext(fname)
    return split[1], gz


def sanitize_annotation(genome, gtf_file=None, sizes_file=None, out_dir=None):
    """
    Matches the toplevel sequence names in annotation.gtf to those in genome.fa.

    The fasta and gtf formats dictate the 1st field in the genome header and gtf should match.
    In some cases the genome.fa has multiple names per header, the 1st field not matching those in the gtf.
    If this occurs a conversion table can be made to rename the sequence names in either file.

    This script changes the names in the gtf to match those in the genome.fa, if needed.

    genome: class object
        Genome class object (contains genome name and file paths)

    sizes_file: str , optional
        Path to the genome sizes file

    gtf_file: str , optional
        Path to the (gzipped) annotation.gtf file

    out_dir: str , optional
        Location of the genome (and the README.txt)
    """
    # set default file paths if none are given
    if out_dir is None:
        out_dir = os.path.dirname(genome.filename)
    if gtf_file is None:
        gtf_file = os.path.join(out_dir, genome.name + ".annotation.gtf.gz")
    if sizes_file is None:
        sizes_file = os.path.join(out_dir, genome.name + ".fa.sizes")

    # unzip gtf if zipped and return up-to-date name
    if gtf_file.endswith(".gz"):
        sp.check_call("gunzip -f {}".format(gtf_file), shell=True)
        gtf_file = gtf_file[:-3]

    # Check if genome and annotation have matching chromosome/scaffold names
    with open(gtf_file, "r") as gtf:
        for line in gtf:
            if not line.startswith("#"):
                gtf_id = line.split("\t")[0]
                break

    with open(sizes_file, "r") as sizes:
        for line in sizes:
            fa_id = line.split("\t")[0]
            if fa_id == gtf_id:
                sp.check_call("gzip -f {}".format(gtf_file), shell=True)

                readme = os.path.join(out_dir, "README.txt")
                with open(readme, "a") as f:
                    f.write("genome and annotation have matching sequence names.\n")
                return

    # generate a gtf with matching scaffold/chromosome IDs
    sys.stderr.write(
        "Genome and annotation do not have matching sequence names! Creating matching annotation files...\n"
    )

    # unzip genome if zipped and return up-to-date genome name
    bgzip, genome_file = bgunzip_and_name(genome)

    # determine which element in the fasta header contains the location identifiers used in the annotation.gtf
    header = []
    with open(genome_file, "r") as fa:
        for line in fa:
            if line.startswith(">"):
                header = line.strip(">\n").split(" ")
                break

    with open(gtf_file, "r") as gtf:
        for line in gtf:
            if not line.startswith("#"):
                loc_id = line.strip().split("\t")[0]
                try:
                    element = header.index(loc_id)
                    break
                except ValueError:
                    continue
        else:
            # re-zip genome if unzipped
            bgrezip(bgzip, genome_file)

            sys.stderr.write(
                "WARNING: Cannot correct annotation files automatically!\n"
                + "Leaving original version in place."
            )
            return

    # build a conversion table
    ids = {}
    with open(genome_file, "r") as fa:
        for line in fa:
            if line.startswith(">"):
                line = line.strip(">\n").split(" ")
                if line[element] not in ids.keys():
                    ids.update({line[element]: line[0]})

    # re-zip genome if unzipped
    bgrezip(bgzip, genome_file)

    # remove old files
    with TemporaryDirectory(dir=out_dir) as tmpdir:
        old_gtf_file = os.path.join(tmpdir, os.path.basename(gtf_file))
        bed_file = gtf_file.replace("gtf", "bed")
        sp.check_call("mv {} {}".format(gtf_file, old_gtf_file), shell=True)
        sp.check_call("rm {}".format(bed_file + ".gz"), shell=True)

        # rename the location identifier in the new gtf (using the conversion table)
        with open(old_gtf_file, "r") as oldgtf, open(gtf_file, "w") as newgtf:
            for line in oldgtf:
                line = line.split("\t")
                line[0] = ids[line[0]]
                line = "\t".join(line)
                newgtf.write(line)

    # generate a bed with matching scaffold/chromosome IDs
    cmd = (
        "gtfToGenePred {0} /dev/stdout | " "genePredToBed /dev/stdin {1} && gzip -f {1}"
    )
    sp.check_call(cmd.format(gtf_file, bed_file), shell=True)
    sp.check_call("gzip -f {}".format(gtf_file), shell=True)

    readme = os.path.join(out_dir, "README.txt")
    with open(readme, "a") as f:
        f.write("corrected annotation files generated succesfully.\n")
    return
=======
def read_url(url):
    """Read a text-based URL."""
    response = urllib.request.urlopen(url)
    data = response.read()
    text = data.decode("utf-8")
    return text
>>>>>>> e99b10b6
<|MERGE_RESOLUTION|>--- conflicted
+++ resolved
@@ -183,8 +183,15 @@
             )
     return
 
-
-<<<<<<< HEAD
+  
+def read_url(url):
+    """Read a text-based URL."""
+    response = urllib.request.urlopen(url)
+    data = response.read()
+    text = data.decode("utf-8")
+    return text
+  
+
 def get_file_info(fname):
     """
     Returns the lower case file type of a file, and if it is gzipped
@@ -326,12 +333,4 @@
     readme = os.path.join(out_dir, "README.txt")
     with open(readme, "a") as f:
         f.write("corrected annotation files generated succesfully.\n")
-    return
-=======
-def read_url(url):
-    """Read a text-based URL."""
-    response = urllib.request.urlopen(url)
-    data = response.read()
-    text = data.decode("utf-8")
-    return text
->>>>>>> e99b10b6
+    return